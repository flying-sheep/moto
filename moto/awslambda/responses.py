--- conflicted
+++ resolved
@@ -39,14 +39,13 @@
         else:
             raise ValueError("Cannot handle request")
 
-<<<<<<< HEAD
     def invoke_async(self, request, full_url, headers):
         self.setup_class(request, full_url, headers)
         if request.method == 'POST':
             return self._invoke_async(request, full_url)
         else:
             raise ValueError("Cannot handle request")
-=======
+
     def tag(self, request, full_url, headers):
         self.setup_class(request, full_url, headers)
         if request.method == 'GET':
@@ -57,7 +56,6 @@
             return self._untag_resource(request, full_url)
         else:
             raise ValueError("Cannot handle {0} request".format(request.method))
->>>>>>> 6366bce7
 
     def _invoke(self, request, full_url):
         response_headers = {}
@@ -65,7 +63,7 @@
 
         path = request.path if hasattr(request, 'path') else request.path_url
         function_name = path.split('/')[-2]
-        
+
         if lambda_backend.has_function(function_name):
             fn = lambda_backend.get_function(function_name)
             payload = fn.invoke(self.body, self.headers, response_headers)
@@ -85,7 +83,7 @@
             fn.invoke(self.body, self.headers, response_headers)
             response_headers['Content-Length'] = str(0)
             return 202, response_headers, ""
-        else:    
+        else:
             return 404, response_headers, "{}"
 
     def _list_functions(self, request, full_url, headers):
