--- conflicted
+++ resolved
@@ -22,11 +22,8 @@
 from bisect import insort
 from moto.core import ACCOUNT_ID, BaseBackend, BaseModel
 from moto.core.utils import iso_8601_datetime_with_milliseconds, rfc_1123_datetime
-<<<<<<< HEAD
+from moto.cloudwatch.models import metric_providers, MetricDatum
 from moto.utilities.tagging_service import TaggingService
-=======
-from moto.cloudwatch.models import metric_providers, MetricDatum
->>>>>>> a35d1cb7
 from .exceptions import (
     BucketAlreadyExists,
     MissingBucket,
@@ -1160,9 +1157,8 @@
     def __init__(self):
         self.buckets = {}
         self.account_public_access_block = None
-<<<<<<< HEAD
         self.tagger = TaggingService()
-=======
+
         # Register this class as a CloudWatch Metric Provider
         # Must provide a method 'get_cloudwatch_metrics' that will return a list of metrics, based on the data available
         metric_providers["S3"] = self
@@ -1195,7 +1191,6 @@
                 )
             )
         return metrics
->>>>>>> a35d1cb7
 
     def create_bucket(self, bucket_name, region_name):
         if bucket_name in self.buckets:
