from __future__ import unicode_literals

import json
from six.moves.urllib.parse import unquote

from moto.core.responses import BaseResponse
from .models import iot_backends


class IoTResponse(BaseResponse):
    SERVICE_NAME = "iot"

    @property
    def iot_backend(self):
        return iot_backends[self.region]

    def create_thing(self):
        thing_name = self._get_param("thingName")
        thing_type_name = self._get_param("thingTypeName")
        attribute_payload = self._get_param("attributePayload")
        thing_name, thing_arn = self.iot_backend.create_thing(
            thing_name=thing_name,
            thing_type_name=thing_type_name,
            attribute_payload=attribute_payload,
        )
        return json.dumps(dict(thingName=thing_name, thingArn=thing_arn))

    def create_thing_type(self):
        thing_type_name = self._get_param("thingTypeName")
        thing_type_properties = self._get_param("thingTypeProperties")
        thing_type_name, thing_type_arn = self.iot_backend.create_thing_type(
            thing_type_name=thing_type_name, thing_type_properties=thing_type_properties
        )
        return json.dumps(
            dict(thingTypeName=thing_type_name, thingTypeArn=thing_type_arn)
        )

    def list_thing_types(self):
        previous_next_token = self._get_param("nextToken")
        max_results = self._get_int_param(
            "maxResults", 50
        )  # not the default, but makes testing easier
        thing_type_name = self._get_param("thingTypeName")
        thing_types = self.iot_backend.list_thing_types(thing_type_name=thing_type_name)

        thing_types = [_.to_dict() for _ in thing_types]
        if previous_next_token is None:
            result = thing_types[0:max_results]
            next_token = str(max_results) if len(thing_types) > max_results else None
        else:
            token = int(previous_next_token)
            result = thing_types[token : token + max_results]
            next_token = (
                str(token + max_results)
                if len(thing_types) > token + max_results
                else None
            )

        return json.dumps(dict(thingTypes=result, nextToken=next_token))

    def list_things(self):
        previous_next_token = self._get_param("nextToken")
        max_results = self._get_int_param(
            "maxResults", 50
        )  # not the default, but makes testing easier
        attribute_name = self._get_param("attributeName")
        attribute_value = self._get_param("attributeValue")
        thing_type_name = self._get_param("thingTypeName")
        things, next_token = self.iot_backend.list_things(
            attribute_name=attribute_name,
            attribute_value=attribute_value,
            thing_type_name=thing_type_name,
            max_results=max_results,
            token=previous_next_token,
        )

        return json.dumps(dict(things=things, nextToken=next_token))

    def describe_thing(self):
        thing_name = self._get_param("thingName")
        thing = self.iot_backend.describe_thing(thing_name=thing_name)
        return json.dumps(thing.to_dict(include_default_client_id=True))

    def describe_thing_type(self):
        thing_type_name = self._get_param("thingTypeName")
        thing_type = self.iot_backend.describe_thing_type(
            thing_type_name=thing_type_name
        )
        return json.dumps(thing_type.to_dict())

    def delete_thing(self):
        thing_name = self._get_param("thingName")
        expected_version = self._get_param("expectedVersion")
        self.iot_backend.delete_thing(
            thing_name=thing_name, expected_version=expected_version
        )
        return json.dumps(dict())

    def delete_thing_type(self):
        thing_type_name = self._get_param("thingTypeName")
        self.iot_backend.delete_thing_type(thing_type_name=thing_type_name)
        return json.dumps(dict())

    def update_thing(self):
        thing_name = self._get_param("thingName")
        thing_type_name = self._get_param("thingTypeName")
        attribute_payload = self._get_param("attributePayload")
        expected_version = self._get_param("expectedVersion")
        remove_thing_type = self._get_param("removeThingType")
        self.iot_backend.update_thing(
            thing_name=thing_name,
            thing_type_name=thing_type_name,
            attribute_payload=attribute_payload,
            expected_version=expected_version,
            remove_thing_type=remove_thing_type,
        )
        return json.dumps(dict())

    def create_job(self):
        job_arn, job_id, description = self.iot_backend.create_job(
            job_id=self._get_param("jobId"),
            targets=self._get_param("targets"),
            description=self._get_param("description"),
            document_source=self._get_param("documentSource"),
            document=self._get_param("document"),
            presigned_url_config=self._get_param("presignedUrlConfig"),
            target_selection=self._get_param("targetSelection"),
            job_executions_rollout_config=self._get_param("jobExecutionsRolloutConfig"),
            document_parameters=self._get_param("documentParameters"),
        )

        return json.dumps(dict(jobArn=job_arn, jobId=job_id, description=description))

    def describe_job(self):
        job = self.iot_backend.describe_job(job_id=self._get_param("jobId"))
<<<<<<< HEAD
        return json.dumps(dict(
            documentSource=job.document_source,
            job=dict(
                comment=job.comment,
                completedAt=job.completed_at,
                createdAt=job.created_at,
                description=job.description,
                documentParameters=job.document_parameters,
                forceCanceled=job.force,
                reasonCode=job.reason_code,
                jobArn=job.job_arn,
                jobExecutionsRolloutConfig=job.job_executions_rollout_config,
                jobId=job.job_id,
                jobProcessDetails=job.job_process_details,
                lastUpdatedAt=job.last_updated_at,
                presignedUrlConfig=job.presigned_url_config,
                status=job.status,
                targets=job.targets,
                targetSelection=job.target_selection
            )))
=======
        return json.dumps(
            dict(
                documentSource=job.document_source,
                job=dict(
                    comment=job.comment,
                    completedAt=job.completed_at,
                    createdAt=job.created_at,
                    description=job.description,
                    documentParameters=job.document_parameters,
                    jobArn=job.job_arn,
                    jobExecutionsRolloutConfig=job.job_executions_rollout_config,
                    jobId=job.job_id,
                    jobProcessDetails=job.job_process_details,
                    lastUpdatedAt=job.last_updated_at,
                    presignedUrlConfig=job.presigned_url_config,
                    status=job.status,
                    targets=job.targets,
                    targetSelection=job.target_selection,
                ),
            )
        )
>>>>>>> b8a1f852

    def delete_job(self):
        job_id = self._get_param("jobId")
        force = self._get_bool_param("force")

        self.iot_backend.delete_job(job_id=job_id,
                                    force=force)

        return json.dumps(dict())

    def cancel_job(self):
        job_id = self._get_param("jobId")
        reason_code = self._get_param("reasonCode")
        comment = self._get_param("comment")
        force = self._get_bool_param("force")

        job = self.iot_backend.cancel_job(job_id=job_id,
                                          reason_code=reason_code,
                                          comment=comment,
                                          force=force)

        return json.dumps(job.to_dict())

    def get_job_document(self):
        job = self.iot_backend.get_job_document(job_id=self._get_param("jobId"))

        if job.document is not None:
            return json.dumps({'document': job.document})
        else:
            # job.document_source is not None:
            # TODO: needs to be implemented to get document_source's content from S3
            return json.dumps({'document': ''})

    def list_jobs(self):
        status = self._get_param("status"),
        target_selection = self._get_param("targetSelection"),
        max_results = self._get_int_param("maxResults", 50)  # not the default, but makes testing easier
        previous_next_token = self._get_param("nextToken")
        thing_group_name = self._get_param("thingGroupName"),
        thing_group_id = self._get_param("thingGroupId")
        jobs, next_token = self.iot_backend.list_jobs(status=status,
                                                      target_selection=target_selection,
                                                      max_results=max_results,
                                                      token=previous_next_token,
                                                      thing_group_name=thing_group_name,
                                                      thing_group_id=thing_group_id)

        return json.dumps(dict(jobs=jobs, nextToken=next_token))

    def describe_job_execution(self):
        job_id = self._get_param("jobId")
        thing_name = self._get_param("thingName")
        execution_number = self._get_int_param("executionNumber")
        job_execution = self.iot_backend.describe_job_execution(job_id=job_id,
                                                                thing_name=thing_name,
                                                                execution_number=execution_number)

        return json.dumps(dict(execution=job_execution.to_get_dict()))

    def cancel_job_execution(self):
        job_id = self._get_param("jobId")
        thing_name = self._get_param("thingName")
        force = self._get_bool_param("force")
        expected_version = self._get_int_param("expectedVersion")
        status_details = self._get_param("statusDetails")

        self.iot_backend.cancel_job_execution(job_id=job_id,
                                              thing_name=thing_name,
                                              force=force,
                                              expected_version=expected_version,
                                              status_details=status_details)

        return json.dumps(dict())

    def delete_job_execution(self):
        job_id = self._get_param("jobId")
        thing_name = self._get_param("thingName")
        execution_number = self._get_int_param("executionNumber")
        force = self._get_bool_param("force")

        self.iot_backend.delete_job_execution(job_id=job_id,
                                              thing_name=thing_name,
                                              execution_number=execution_number,
                                              force=force)

        return json.dumps(dict())

    def list_job_executions_for_job(self):
        job_id = self._get_param("jobId")
        status = self._get_param("status")
        max_results = self._get_int_param("maxResults", 50)  # not the default, but makes testing easier
        next_token = self._get_param("nextToken")
        job_executions, next_token = self.iot_backend.list_job_executions_for_job(job_id=job_id,
                                                                                  status=status,
                                                                                  max_results=max_results,
                                                                                  next_token=next_token)

        return json.dumps(dict(executionSummaries=job_executions, nextToken=next_token))

    def list_job_executions_for_thing(self):
        thing_name = self._get_param("thingName")
        status = self._get_param("status")
        max_results = self._get_int_param("maxResults", 50)  # not the default, but makes testing easier
        next_token = self._get_param("nextToken")
        job_executions, next_token = self.iot_backend.list_job_executions_for_thing(thing_name=thing_name,
                                                                                    status=status,
                                                                                    max_results=max_results,
                                                                                    next_token=next_token)

        return json.dumps(dict(executionSummaries=job_executions, nextToken=next_token))

    def create_keys_and_certificate(self):
        set_as_active = self._get_bool_param("setAsActive")
        cert, key_pair = self.iot_backend.create_keys_and_certificate(
            set_as_active=set_as_active
        )
        return json.dumps(
            dict(
                certificateArn=cert.arn,
                certificateId=cert.certificate_id,
                certificatePem=cert.certificate_pem,
                keyPair=key_pair,
            )
        )

    def delete_certificate(self):
        certificate_id = self._get_param("certificateId")
        self.iot_backend.delete_certificate(certificate_id=certificate_id)
        return json.dumps(dict())

    def describe_certificate(self):
        certificate_id = self._get_param("certificateId")
        certificate = self.iot_backend.describe_certificate(
            certificate_id=certificate_id
        )
        return json.dumps(
            dict(certificateDescription=certificate.to_description_dict())
        )

    def list_certificates(self):
        # page_size = self._get_int_param("pageSize")
        # marker = self._get_param("marker")
        # ascending_order = self._get_param("ascendingOrder")
        certificates = self.iot_backend.list_certificates()
        # TODO: implement pagination in the future
        return json.dumps(dict(certificates=[_.to_dict() for _ in certificates]))

    def register_certificate(self):
        certificate_pem = self._get_param("certificatePem")
        ca_certificate_pem = self._get_param("caCertificatePem")
        set_as_active = self._get_bool_param("setAsActive")
        status = self._get_param("status")

        cert = self.iot_backend.register_certificate(
            certificate_pem=certificate_pem,
            ca_certificate_pem=ca_certificate_pem,
            set_as_active=set_as_active,
            status=status,
        )
        return json.dumps(
            dict(certificateId=cert.certificate_id, certificateArn=cert.arn)
        )

    def update_certificate(self):
        certificate_id = self._get_param("certificateId")
        new_status = self._get_param("newStatus")
        self.iot_backend.update_certificate(
            certificate_id=certificate_id, new_status=new_status
        )
        return json.dumps(dict())

    def create_policy(self):
        policy_name = self._get_param("policyName")
        policy_document = self._get_param("policyDocument")
        policy = self.iot_backend.create_policy(
            policy_name=policy_name, policy_document=policy_document
        )
        return json.dumps(policy.to_dict_at_creation())

    def list_policies(self):
        # marker = self._get_param("marker")
        # page_size = self._get_int_param("pageSize")
        # ascending_order = self._get_param("ascendingOrder")
        policies = self.iot_backend.list_policies()

        # TODO: implement pagination in the future
        return json.dumps(dict(policies=[_.to_dict() for _ in policies]))

    def get_policy(self):
        policy_name = self._get_param("policyName")
        policy = self.iot_backend.get_policy(policy_name=policy_name)
        return json.dumps(policy.to_get_dict())

    def delete_policy(self):
        policy_name = self._get_param("policyName")
        self.iot_backend.delete_policy(policy_name=policy_name)
        return json.dumps(dict())

    def create_policy_version(self):
        policy_name = self._get_param('policyName')
        policy_document = self._get_param('policyDocument')
        set_as_default = self._get_bool_param('setAsDefault')
        policy_version = self.iot_backend.create_policy_version(policy_name, policy_document, set_as_default)

        return json.dumps(dict(policy_version.to_dict_at_creation()))

    def set_default_policy_version(self):
        policy_name = self._get_param('policyName')
        version_id = self._get_param('policyVersionId')
        self.iot_backend.set_default_policy_version(policy_name, version_id)

        return json.dumps(dict())

    def get_policy_version(self):
        policy_name = self._get_param('policyName')
        version_id = self._get_param('policyVersionId')
        policy_version = self.iot_backend.get_policy_version(policy_name, version_id)
        return json.dumps(dict(policy_version.to_get_dict()))

    def list_policy_versions(self):
        policy_name = self._get_param('policyName')
        policiy_versions = self.iot_backend.list_policy_versions(policy_name=policy_name)

        return json.dumps(dict(policyVersions=[_.to_dict() for _ in policiy_versions]))

    def delete_policy_version(self):
        policy_name = self._get_param('policyName')
        version_id = self._get_param('policyVersionId')
        self.iot_backend.delete_policy_version(policy_name, version_id)

        return json.dumps(dict())

    def attach_policy(self):
        policy_name = self._get_param("policyName")
        target = self._get_param("target")
        self.iot_backend.attach_policy(policy_name=policy_name, target=target)
        return json.dumps(dict())

    def list_attached_policies(self):
        principal = unquote(self._get_param('target'))
        # marker = self._get_param("marker")
        # page_size = self._get_int_param("pageSize")
        policies = self.iot_backend.list_attached_policies(
            target=principal
        )
        # TODO: implement pagination in the future
        next_marker = None
        return json.dumps(dict(policies=[_.to_dict() for _ in policies], nextMarker=next_marker))

    def attach_principal_policy(self):
        policy_name = self._get_param("policyName")
        principal = self.headers.get("x-amzn-iot-principal")
        self.iot_backend.attach_principal_policy(
            policy_name=policy_name, principal_arn=principal
        )
        return json.dumps(dict())

    def detach_policy(self):
        policy_name = self._get_param("policyName")
        target = self._get_param("target")
        self.iot_backend.detach_policy(policy_name=policy_name, target=target)
        return json.dumps(dict())

    def detach_principal_policy(self):
        policy_name = self._get_param("policyName")
        principal = self.headers.get("x-amzn-iot-principal")
        self.iot_backend.detach_principal_policy(
            policy_name=policy_name, principal_arn=principal
        )
        return json.dumps(dict())

    def list_principal_policies(self):
        principal = self.headers.get("x-amzn-iot-principal")
        # marker = self._get_param("marker")
        # page_size = self._get_int_param("pageSize")
        # ascending_order = self._get_param("ascendingOrder")
        policies = self.iot_backend.list_principal_policies(principal_arn=principal)
        # TODO: implement pagination in the future
        next_marker = None
        return json.dumps(
            dict(policies=[_.to_dict() for _ in policies], nextMarker=next_marker)
        )

    def list_policy_principals(self):
        policy_name = self.headers.get("x-amzn-iot-policy")
        # marker = self._get_param("marker")
        # page_size = self._get_int_param("pageSize")
        # ascending_order = self._get_param("ascendingOrder")
        principals = self.iot_backend.list_policy_principals(policy_name=policy_name)
        # TODO: implement pagination in the future
        next_marker = None
        return json.dumps(dict(principals=principals, nextMarker=next_marker))

    def attach_thing_principal(self):
        thing_name = self._get_param("thingName")
        principal = self.headers.get("x-amzn-principal")
        self.iot_backend.attach_thing_principal(
            thing_name=thing_name, principal_arn=principal
        )
        return json.dumps(dict())

    def detach_thing_principal(self):
        thing_name = self._get_param("thingName")
        principal = self.headers.get("x-amzn-principal")
        self.iot_backend.detach_thing_principal(
            thing_name=thing_name, principal_arn=principal
        )
        return json.dumps(dict())

    def list_principal_things(self):
        next_token = self._get_param("nextToken")
        # max_results = self._get_int_param("maxResults")
        principal = self.headers.get("x-amzn-principal")
        things = self.iot_backend.list_principal_things(principal_arn=principal)
        # TODO: implement pagination in the future
        next_token = None
        return json.dumps(dict(things=things, nextToken=next_token))

    def list_thing_principals(self):
        thing_name = self._get_param("thingName")
        principals = self.iot_backend.list_thing_principals(thing_name=thing_name)
        return json.dumps(dict(principals=principals))

    def describe_thing_group(self):
        thing_group_name = self._get_param("thingGroupName")
        thing_group = self.iot_backend.describe_thing_group(
            thing_group_name=thing_group_name
        )
        return json.dumps(thing_group.to_dict())

    def create_thing_group(self):
        thing_group_name = self._get_param("thingGroupName")
        parent_group_name = self._get_param("parentGroupName")
        thing_group_properties = self._get_param("thingGroupProperties")
        (
            thing_group_name,
            thing_group_arn,
            thing_group_id,
        ) = self.iot_backend.create_thing_group(
            thing_group_name=thing_group_name,
            parent_group_name=parent_group_name,
            thing_group_properties=thing_group_properties,
        )
        return json.dumps(
            dict(
                thingGroupName=thing_group_name,
                thingGroupArn=thing_group_arn,
                thingGroupId=thing_group_id,
            )
        )

    def delete_thing_group(self):
        thing_group_name = self._get_param("thingGroupName")
        expected_version = self._get_param("expectedVersion")
        self.iot_backend.delete_thing_group(
            thing_group_name=thing_group_name, expected_version=expected_version
        )
        return json.dumps(dict())

    def list_thing_groups(self):
        # next_token = self._get_param("nextToken")
        # max_results = self._get_int_param("maxResults")
        parent_group = self._get_param("parentGroup")
        name_prefix_filter = self._get_param("namePrefixFilter")
        recursive = self._get_param("recursive")
        thing_groups = self.iot_backend.list_thing_groups(
            parent_group=parent_group,
            name_prefix_filter=name_prefix_filter,
            recursive=recursive,
        )
        next_token = None
        rets = [
            {"groupName": _.thing_group_name, "groupArn": _.arn} for _ in thing_groups
        ]
        # TODO: implement pagination in the future
        return json.dumps(dict(thingGroups=rets, nextToken=next_token))

    def update_thing_group(self):
        thing_group_name = self._get_param("thingGroupName")
        thing_group_properties = self._get_param("thingGroupProperties")
        expected_version = self._get_param("expectedVersion")
        version = self.iot_backend.update_thing_group(
            thing_group_name=thing_group_name,
            thing_group_properties=thing_group_properties,
            expected_version=expected_version,
        )
        return json.dumps(dict(version=version))

    def add_thing_to_thing_group(self):
        thing_group_name = self._get_param("thingGroupName")
        thing_group_arn = self._get_param("thingGroupArn")
        thing_name = self._get_param("thingName")
        thing_arn = self._get_param("thingArn")
        self.iot_backend.add_thing_to_thing_group(
            thing_group_name=thing_group_name,
            thing_group_arn=thing_group_arn,
            thing_name=thing_name,
            thing_arn=thing_arn,
        )
        return json.dumps(dict())

    def remove_thing_from_thing_group(self):
        thing_group_name = self._get_param("thingGroupName")
        thing_group_arn = self._get_param("thingGroupArn")
        thing_name = self._get_param("thingName")
        thing_arn = self._get_param("thingArn")
        self.iot_backend.remove_thing_from_thing_group(
            thing_group_name=thing_group_name,
            thing_group_arn=thing_group_arn,
            thing_name=thing_name,
            thing_arn=thing_arn,
        )
        return json.dumps(dict())

    def list_things_in_thing_group(self):
        thing_group_name = self._get_param("thingGroupName")
        recursive = self._get_param("recursive")
        # next_token = self._get_param("nextToken")
        # max_results = self._get_int_param("maxResults")
        things = self.iot_backend.list_things_in_thing_group(
            thing_group_name=thing_group_name, recursive=recursive
        )
        next_token = None
        thing_names = [_.thing_name for _ in things]
        # TODO: implement pagination in the future
        return json.dumps(dict(things=thing_names, nextToken=next_token))

    def list_thing_groups_for_thing(self):
        thing_name = self._get_param("thingName")
        # next_token = self._get_param("nextToken")
        # max_results = self._get_int_param("maxResults")
        thing_groups = self.iot_backend.list_thing_groups_for_thing(
            thing_name=thing_name
        )
        next_token = None
        # TODO: implement pagination in the future
        return json.dumps(dict(thingGroups=thing_groups, nextToken=next_token))

    def update_thing_groups_for_thing(self):
        thing_name = self._get_param("thingName")
        thing_groups_to_add = self._get_param("thingGroupsToAdd") or []
        thing_groups_to_remove = self._get_param("thingGroupsToRemove") or []
        self.iot_backend.update_thing_groups_for_thing(
            thing_name=thing_name,
            thing_groups_to_add=thing_groups_to_add,
            thing_groups_to_remove=thing_groups_to_remove,
        )
        return json.dumps(dict())<|MERGE_RESOLUTION|>--- conflicted
+++ resolved
@@ -133,7 +133,6 @@
 
     def describe_job(self):
         job = self.iot_backend.describe_job(job_id=self._get_param("jobId"))
-<<<<<<< HEAD
         return json.dumps(dict(
             documentSource=job.document_source,
             job=dict(
@@ -154,29 +153,6 @@
                 targets=job.targets,
                 targetSelection=job.target_selection
             )))
-=======
-        return json.dumps(
-            dict(
-                documentSource=job.document_source,
-                job=dict(
-                    comment=job.comment,
-                    completedAt=job.completed_at,
-                    createdAt=job.created_at,
-                    description=job.description,
-                    documentParameters=job.document_parameters,
-                    jobArn=job.job_arn,
-                    jobExecutionsRolloutConfig=job.job_executions_rollout_config,
-                    jobId=job.job_id,
-                    jobProcessDetails=job.job_process_details,
-                    lastUpdatedAt=job.last_updated_at,
-                    presignedUrlConfig=job.presigned_url_config,
-                    status=job.status,
-                    targets=job.targets,
-                    targetSelection=job.target_selection,
-                ),
-            )
-        )
->>>>>>> b8a1f852
 
     def delete_job(self):
         job_id = self._get_param("jobId")
