--- conflicted
+++ resolved
@@ -1,4 +1,3 @@
-<<<<<<< HEAD
 from __future__ import unicode_literals
 
 import os
@@ -267,9 +266,9 @@
         template_body=dummy_template_json,
     )
 
-    conn.list_stacks().should.have.length_of(1)
+    conn.describe_stacks().should.have.length_of(1)
     conn.delete_stack("test_stack")
-    conn.list_stacks().should.have.length_of(0)
+    conn.describe_stacks().should.have.length_of(0)
 
 
 @mock_cloudformation_deprecated
@@ -280,9 +279,9 @@
         template_body=dummy_template_json,
     )
 
-    conn.list_stacks().should.have.length_of(1)
+    conn.describe_stacks().should.have.length_of(1)
     conn.delete_stack(stack_id)
-    conn.list_stacks().should.have.length_of(0)
+    conn.describe_stacks().should.have.length_of(0)
     with assert_raises(BotoServerError):
         conn.describe_stacks("test_stack")
 
@@ -297,9 +296,9 @@
         template_body=dummy_template_json3,
     )
 
-    conn.list_stacks().should.have.length_of(1)
+    conn.describe_stacks().should.have.length_of(1)
     conn.delete_stack("test_stack")
-    conn.list_stacks().should.have.length_of(0)
+    conn.describe_stacks().should.have.length_of(0)
 
 
 @mock_cloudformation_deprecated
@@ -670,678 +669,4 @@
 
     stack = conn.describe_stacks()[0]
     resources = stack.list_resources()
-    assert len(resources) == 1
-=======
-from __future__ import unicode_literals
-
-import os
-import json
-
-import boto
-import boto.s3
-import boto.s3.key
-import boto.cloudformation
-from boto.exception import BotoServerError
-import sure  # noqa
-# Ensure 'assert_raises' context manager support for Python 2.6
-import tests.backport_assert_raises  # noqa
-from nose.tools import assert_raises
-
-from moto import mock_cloudformation_deprecated, mock_s3_deprecated, mock_route53_deprecated
-from moto.cloudformation import cloudformation_backends
-
-dummy_template = {
-    "AWSTemplateFormatVersion": "2010-09-09",
-    "Description": "Stack 1",
-    "Resources": {},
-}
-
-dummy_template2 = {
-    "AWSTemplateFormatVersion": "2010-09-09",
-    "Description": "Stack 2",
-    "Resources": {},
-}
-
-# template with resource which has no delete attribute defined
-dummy_template3 = {
-    "AWSTemplateFormatVersion": "2010-09-09",
-    "Description": "Stack 3",
-    "Resources": {
-        "VPC": {
-            "Properties": {
-                "CidrBlock": "192.168.0.0/16",
-            },
-            "Type": "AWS::EC2::VPC"
-        }
-    },
-}
-
-dummy_template_json = json.dumps(dummy_template)
-dummy_template_json2 = json.dumps(dummy_template2)
-dummy_template_json3 = json.dumps(dummy_template3)
-
-
-@mock_cloudformation_deprecated
-def test_create_stack():
-    conn = boto.connect_cloudformation()
-    conn.create_stack(
-        "test_stack",
-        template_body=dummy_template_json,
-    )
-
-    stack = conn.describe_stacks()[0]
-    stack.stack_name.should.equal('test_stack')
-    stack.get_template().should.equal({
-        'GetTemplateResponse': {
-            'GetTemplateResult': {
-                'TemplateBody': dummy_template_json,
-                'ResponseMetadata': {
-                    'RequestId': '2d06e36c-ac1d-11e0-a958-f9382b6eb86bEXAMPLE'
-                }
-            }
-        }
-
-    })
-
-
-@mock_cloudformation_deprecated
-@mock_route53_deprecated
-def test_create_stack_hosted_zone_by_id():
-    conn = boto.connect_cloudformation()
-    dummy_template = {
-        "AWSTemplateFormatVersion": "2010-09-09",
-        "Description": "Stack 1",
-        "Parameters": {
-        },
-        "Resources": {
-            "Bar": {
-                "Type" : "AWS::Route53::HostedZone",
-                "Properties" : {
-                    "Name" : "foo.bar.baz",
-                }
-            },
-        },
-    }
-    dummy_template2 = {
-        "AWSTemplateFormatVersion": "2010-09-09",
-        "Description": "Stack 2",
-        "Parameters": {
-            "ZoneId": { "Type": "String" }
-        },
-        "Resources": {
-            "Foo": {
-                "Properties": {
-                    "HostedZoneId": {"Ref": "ZoneId"},
-                    "RecordSets": []
-                },
-                "Type": "AWS::Route53::RecordSetGroup"
-            }
-        },
-    }
-    conn.create_stack(
-        "test_stack",
-        template_body=json.dumps(dummy_template),
-        parameters={}.items()
-    )
-    r53_conn = boto.connect_route53()
-    zone_id = r53_conn.get_zones()[0].id
-    conn.create_stack(
-        "test_stack",
-        template_body=json.dumps(dummy_template2),
-        parameters={"ZoneId": zone_id}.items()
-    )
-
-    stack = conn.describe_stacks()[0]
-    assert stack.list_resources()
-
-
-@mock_cloudformation_deprecated
-def test_creating_stacks_across_regions():
-    west1_conn = boto.cloudformation.connect_to_region("us-west-1")
-    west1_conn.create_stack("test_stack", template_body=dummy_template_json)
-
-    west2_conn = boto.cloudformation.connect_to_region("us-west-2")
-    west2_conn.create_stack("test_stack", template_body=dummy_template_json)
-
-    list(west1_conn.describe_stacks()).should.have.length_of(1)
-    list(west2_conn.describe_stacks()).should.have.length_of(1)
-
-
-@mock_cloudformation_deprecated
-def test_create_stack_with_notification_arn():
-    conn = boto.connect_cloudformation()
-    conn.create_stack(
-        "test_stack_with_notifications",
-        template_body=dummy_template_json,
-        notification_arns='arn:aws:sns:us-east-1:123456789012:fake-queue'
-    )
-
-    stack = conn.describe_stacks()[0]
-    [n.value for n in stack.notification_arns].should.contain(
-        'arn:aws:sns:us-east-1:123456789012:fake-queue')
-
-
-@mock_cloudformation_deprecated
-@mock_s3_deprecated
-def test_create_stack_from_s3_url():
-    s3_conn = boto.s3.connect_to_region('us-west-1')
-    bucket = s3_conn.create_bucket("foobar")
-    key = boto.s3.key.Key(bucket)
-    key.key = "template-key"
-    key.set_contents_from_string(dummy_template_json)
-    key_url = key.generate_url(expires_in=0, query_auth=False)
-
-    conn = boto.cloudformation.connect_to_region('us-west-1')
-    conn.create_stack('new-stack', template_url=key_url)
-
-    stack = conn.describe_stacks()[0]
-    stack.stack_name.should.equal('new-stack')
-    stack.get_template().should.equal(
-        {
-            'GetTemplateResponse': {
-                'GetTemplateResult': {
-                    'TemplateBody': dummy_template_json,
-                    'ResponseMetadata': {
-                        'RequestId': '2d06e36c-ac1d-11e0-a958-f9382b6eb86bEXAMPLE'
-                    }
-                }
-            }
-
-        })
-
-
-@mock_cloudformation_deprecated
-def test_describe_stack_by_name():
-    conn = boto.connect_cloudformation()
-    conn.create_stack(
-        "test_stack",
-        template_body=dummy_template_json,
-    )
-
-    stack = conn.describe_stacks("test_stack")[0]
-    stack.stack_name.should.equal('test_stack')
-
-
-@mock_cloudformation_deprecated
-def test_describe_stack_by_stack_id():
-    conn = boto.connect_cloudformation()
-    conn.create_stack(
-        "test_stack",
-        template_body=dummy_template_json,
-    )
-
-    stack = conn.describe_stacks("test_stack")[0]
-    stack_by_id = conn.describe_stacks(stack.stack_id)[0]
-    stack_by_id.stack_id.should.equal(stack.stack_id)
-    stack_by_id.stack_name.should.equal("test_stack")
-
-
-@mock_cloudformation_deprecated
-def test_describe_deleted_stack():
-    conn = boto.connect_cloudformation()
-    conn.create_stack(
-        "test_stack",
-        template_body=dummy_template_json,
-    )
-
-    stack = conn.describe_stacks("test_stack")[0]
-    stack_id = stack.stack_id
-    conn.delete_stack(stack.stack_id)
-    stack_by_id = conn.describe_stacks(stack_id)[0]
-    stack_by_id.stack_id.should.equal(stack.stack_id)
-    stack_by_id.stack_name.should.equal("test_stack")
-    stack_by_id.stack_status.should.equal("DELETE_COMPLETE")
-
-
-@mock_cloudformation_deprecated
-def test_get_template_by_name():
-    conn = boto.connect_cloudformation()
-    conn.create_stack(
-        "test_stack",
-        template_body=dummy_template_json,
-    )
-
-    template = conn.get_template("test_stack")
-    template.should.equal({
-        'GetTemplateResponse': {
-            'GetTemplateResult': {
-                'TemplateBody': dummy_template_json,
-                'ResponseMetadata': {
-                    'RequestId': '2d06e36c-ac1d-11e0-a958-f9382b6eb86bEXAMPLE'
-                }
-            }
-        }
-
-    })
-
-
-@mock_cloudformation_deprecated
-def test_list_stacks():
-    conn = boto.connect_cloudformation()
-    conn.create_stack(
-        "test_stack",
-        template_body=dummy_template_json,
-    )
-    conn.create_stack(
-        "test_stack2",
-        template_body=dummy_template_json,
-    )
-
-    stacks = conn.list_stacks()
-    stacks.should.have.length_of(2)
-    stacks[0].template_description.should.equal("Stack 1")
-
-
-@mock_cloudformation_deprecated
-def test_delete_stack_by_name():
-    conn = boto.connect_cloudformation()
-    conn.create_stack(
-        "test_stack",
-        template_body=dummy_template_json,
-    )
-
-    conn.describe_stacks().should.have.length_of(1)
-    conn.delete_stack("test_stack")
-    conn.describe_stacks().should.have.length_of(0)
-
-
-@mock_cloudformation_deprecated
-def test_delete_stack_by_id():
-    conn = boto.connect_cloudformation()
-    stack_id = conn.create_stack(
-        "test_stack",
-        template_body=dummy_template_json,
-    )
-
-    conn.describe_stacks().should.have.length_of(1)
-    conn.delete_stack(stack_id)
-    conn.describe_stacks().should.have.length_of(0)
-    with assert_raises(BotoServerError):
-        conn.describe_stacks("test_stack")
-
-    conn.describe_stacks(stack_id).should.have.length_of(1)
-
-
-@mock_cloudformation_deprecated
-def test_delete_stack_with_resource_missing_delete_attr():
-    conn = boto.connect_cloudformation()
-    conn.create_stack(
-        "test_stack",
-        template_body=dummy_template_json3,
-    )
-
-    conn.describe_stacks().should.have.length_of(1)
-    conn.delete_stack("test_stack")
-    conn.describe_stacks().should.have.length_of(0)
-
-
-@mock_cloudformation_deprecated
-def test_bad_describe_stack():
-    conn = boto.connect_cloudformation()
-    with assert_raises(BotoServerError):
-        conn.describe_stacks("bad_stack")
-
-
-@mock_cloudformation_deprecated()
-def test_cloudformation_params():
-    dummy_template = {
-        "AWSTemplateFormatVersion": "2010-09-09",
-        "Description": "Stack 1",
-        "Resources": {},
-        "Parameters": {
-            "APPNAME": {
-                "Default": "app-name",
-                "Description": "The name of the app",
-                "Type": "String"
-            }
-        }
-    }
-    dummy_template_json = json.dumps(dummy_template)
-    cfn = boto.connect_cloudformation()
-    cfn.create_stack('test_stack1', template_body=dummy_template_json, parameters=[
-                     ('APPNAME', 'testing123')])
-    stack = cfn.describe_stacks('test_stack1')[0]
-    stack.parameters.should.have.length_of(1)
-    param = stack.parameters[0]
-    param.key.should.equal('APPNAME')
-    param.value.should.equal('testing123')
-
-
-@mock_cloudformation_deprecated
-def test_cloudformation_params_conditions_and_resources_are_distinct():
-    dummy_template = {
-        "AWSTemplateFormatVersion": "2010-09-09",
-        "Description": "Stack 1",
-        "Conditions": {
-            "FooEnabled": {
-                "Fn::Equals": [
-                    {
-                        "Ref": "FooEnabled"
-                    },
-                    "true"
-                ]
-            },
-            "FooDisabled": {
-                "Fn::Not": [
-                    {
-                        "Fn::Equals": [
-                            {
-                                "Ref": "FooEnabled"
-                            },
-                            "true"
-                        ]
-                    }
-                ]
-            }
-        },
-        "Parameters": {
-            "FooEnabled": {
-                "Type": "String",
-                "AllowedValues": [
-                    "true",
-                    "false"
-                ]
-            }
-        },
-        "Resources": {
-            "Bar": {
-                "Properties": {
-                    "CidrBlock": "192.168.0.0/16",
-                },
-                "Condition": "FooDisabled",
-                "Type": "AWS::EC2::VPC"
-            }
-        }
-    }
-    dummy_template_json = json.dumps(dummy_template)
-    cfn = boto.connect_cloudformation()
-    cfn.create_stack('test_stack1', template_body=dummy_template_json, parameters=[('FooEnabled', 'true')])
-    stack = cfn.describe_stacks('test_stack1')[0]
-    resources = stack.list_resources()
-    assert not [resource for resource in resources if resource.logical_resource_id == 'Bar']
-
-
-@mock_cloudformation_deprecated
-def test_stack_tags():
-    conn = boto.connect_cloudformation()
-    conn.create_stack(
-        "test_stack",
-        template_body=dummy_template_json,
-        tags={"foo": "bar", "baz": "bleh"},
-    )
-
-    stack = conn.describe_stacks()[0]
-    dict(stack.tags).should.equal({"foo": "bar", "baz": "bleh"})
-
-
-@mock_cloudformation_deprecated
-def test_update_stack():
-    conn = boto.connect_cloudformation()
-    conn.create_stack(
-        "test_stack",
-        template_body=dummy_template_json,
-    )
-
-    conn.update_stack("test_stack", dummy_template_json2)
-
-    stack = conn.describe_stacks()[0]
-    stack.stack_status.should.equal("UPDATE_COMPLETE")
-    stack.get_template().should.equal({
-        'GetTemplateResponse': {
-            'GetTemplateResult': {
-                'TemplateBody': dummy_template_json2,
-                'ResponseMetadata': {
-                    'RequestId': '2d06e36c-ac1d-11e0-a958-f9382b6eb86bEXAMPLE'
-                }
-            }
-        }
-    })
-
-
-@mock_cloudformation_deprecated
-def test_update_stack_with_previous_template():
-    conn = boto.connect_cloudformation()
-    conn.create_stack(
-        "test_stack",
-        template_body=dummy_template_json,
-    )
-    conn.update_stack("test_stack", use_previous_template=True)
-
-    stack = conn.describe_stacks()[0]
-    stack.stack_status.should.equal("UPDATE_COMPLETE")
-    stack.get_template().should.equal({
-        'GetTemplateResponse': {
-            'GetTemplateResult': {
-                'TemplateBody': dummy_template_json,
-                'ResponseMetadata': {
-                    'RequestId': '2d06e36c-ac1d-11e0-a958-f9382b6eb86bEXAMPLE'
-                }
-            }
-        }
-    })
-
-
-@mock_cloudformation_deprecated
-def test_update_stack_with_parameters():
-    dummy_template = {
-        "AWSTemplateFormatVersion": "2010-09-09",
-        "Description": "Stack",
-        "Resources": {
-            "VPC": {
-                "Properties": {
-                    "CidrBlock": {"Ref": "Bar"}
-            },
-            "Type": "AWS::EC2::VPC"
-            }
-        },
-        "Parameters": {
-            "Bar": {
-                "Type": "String"
-            }
-        }
-    }
-    dummy_template_json = json.dumps(dummy_template)
-    conn = boto.connect_cloudformation()
-    conn.create_stack(
-        "test_stack",
-        template_body=dummy_template_json,
-        parameters=[("Bar", "192.168.0.0/16")]
-    )
-    conn.update_stack(
-        "test_stack",
-        template_body=dummy_template_json,
-        parameters=[("Bar", "192.168.0.1/16")]
-    )
-
-    stack = conn.describe_stacks()[0]
-    assert stack.parameters[0].value == "192.168.0.1/16"
-
-
-@mock_cloudformation_deprecated
-def test_update_stack_replace_tags():
-    conn = boto.connect_cloudformation()
-    conn.create_stack(
-        "test_stack",
-        template_body=dummy_template_json,
-        tags={"foo": "bar"},
-    )
-    conn.update_stack(
-        "test_stack",
-        template_body=dummy_template_json,
-        tags={"foo": "baz"},
-    )
-
-    stack = conn.describe_stacks()[0]
-    stack.stack_status.should.equal("UPDATE_COMPLETE")
-    # since there is one tag it doesn't come out as a list
-    dict(stack.tags).should.equal({"foo": "baz"})
-
-
-@mock_cloudformation_deprecated
-def test_update_stack_when_rolled_back():
-    conn = boto.connect_cloudformation()
-    stack_id = conn.create_stack(
-        "test_stack", template_body=dummy_template_json)
-
-    cloudformation_backends[conn.region.name].stacks[
-        stack_id].status = 'ROLLBACK_COMPLETE'
-
-    with assert_raises(BotoServerError) as err:
-        conn.update_stack("test_stack", dummy_template_json)
-
-    ex = err.exception
-    ex.body.should.match(
-        r'is in ROLLBACK_COMPLETE state and can not be updated')
-    ex.error_code.should.equal('ValidationError')
-    ex.reason.should.equal('Bad Request')
-    ex.status.should.equal(400)
-
-
-@mock_cloudformation_deprecated
-def test_describe_stack_events_shows_create_update_and_delete():
-    conn = boto.connect_cloudformation()
-    stack_id = conn.create_stack(
-        "test_stack", template_body=dummy_template_json)
-    conn.update_stack(stack_id, template_body=dummy_template_json2)
-    conn.delete_stack(stack_id)
-
-    # assert begins and ends with stack events
-    events = conn.describe_stack_events(stack_id)
-    events[0].resource_type.should.equal("AWS::CloudFormation::Stack")
-    events[-1].resource_type.should.equal("AWS::CloudFormation::Stack")
-
-    # testing ordering of stack events without assuming resource events will not exist
-    # the AWS API returns events in reverse chronological order
-    stack_events_to_look_for = iter([
-        ("DELETE_COMPLETE", None),
-        ("DELETE_IN_PROGRESS", "User Initiated"),
-        ("UPDATE_COMPLETE", None),
-        ("UPDATE_IN_PROGRESS", "User Initiated"),
-        ("CREATE_COMPLETE", None),
-        ("CREATE_IN_PROGRESS", "User Initiated"),
-    ])
-    try:
-        for event in events:
-            event.stack_id.should.equal(stack_id)
-            event.stack_name.should.equal("test_stack")
-            event.event_id.should.match(r"[0-9a-f]{8}-([0-9a-f]{4}-){3}[0-9a-f]{12}")
-
-            if event.resource_type == "AWS::CloudFormation::Stack":
-                event.logical_resource_id.should.equal("test_stack")
-                event.physical_resource_id.should.equal(stack_id)
-
-                status_to_look_for, reason_to_look_for = next(
-                    stack_events_to_look_for)
-                event.resource_status.should.equal(status_to_look_for)
-                if reason_to_look_for is not None:
-                    event.resource_status_reason.should.equal(
-                        reason_to_look_for)
-    except StopIteration:
-        assert False, "Too many stack events"
-
-    list(stack_events_to_look_for).should.be.empty
-
-
-@mock_cloudformation_deprecated
-def test_create_stack_lambda_and_dynamodb():
-    conn = boto.connect_cloudformation()
-    dummy_template = {
-        "AWSTemplateFormatVersion": "2010-09-09",
-        "Description": "Stack Lambda Test 1",
-        "Parameters": {
-        },
-        "Resources": {
-            "func1": {
-                "Type" : "AWS::Lambda::Function",
-                "Properties" : {
-                    "Code": {
-                        "S3Bucket": "bucket_123",
-                        "S3Key": "key_123"
-                    },
-                    "FunctionName": "func1",
-                    "Handler": "handler.handler",
-                    "Role": "role1",
-                    "Runtime": "python2.7",
-                    "Description": "descr",
-                    "MemorySize": 12345,
-                }
-            },
-            "func1version": {
-                "Type": "AWS::Lambda::LambdaVersion",
-                "Properties" : {
-                    "Version": "v1.2.3"
-                }
-            },
-            "tab1": {
-                "Type" : "AWS::DynamoDB::Table",
-                "Properties" : {
-                    "TableName": "tab1",
-                    "KeySchema": [{
-                        "AttributeName": "attr1",
-                        "KeyType": "HASH"
-                    }],
-                    "AttributeDefinitions": [{
-                        "AttributeName": "attr1",
-                        "AttributeType": "string"
-                    }],
-                    "ProvisionedThroughput": {
-                        "ReadCapacityUnits": 10,
-                        "WriteCapacityUnits": 10
-                    }
-                }
-            },
-            "func1mapping": {
-                "Type": "AWS::Lambda::EventSourceMapping",
-                "Properties" : {
-                    "FunctionName": "v1.2.3",
-                    "EventSourceArn": "arn:aws:dynamodb:region:XXXXXX:table/tab1/stream/2000T00:00:00.000",
-                    "StartingPosition": "0",
-                    "BatchSize": 100,
-                    "Enabled": True
-                }
-            }
-        },
-    }
-    validate_s3_before = os.environ.get('VALIDATE_LAMBDA_S3', '')
-    try:
-        os.environ['VALIDATE_LAMBDA_S3'] = 'false'
-        conn.create_stack(
-            "test_stack_lambda_1",
-            template_body=json.dumps(dummy_template),
-            parameters={}.items()
-        )
-    finally:
-        os.environ['VALIDATE_LAMBDA_S3'] = validate_s3_before
-
-    stack = conn.describe_stacks()[0]
-    resources = stack.list_resources()
-    assert len(resources) == 4
-
-
-@mock_cloudformation_deprecated
-def test_create_stack_kinesis():
-    conn = boto.connect_cloudformation()
-    dummy_template = {
-        "AWSTemplateFormatVersion": "2010-09-09",
-        "Description": "Stack Kinesis Test 1",
-        "Parameters": {},
-        "Resources": {
-            "stream1": {
-                "Type" : "AWS::Kinesis::Stream",
-                "Properties" : {
-                    "Name": "stream1",
-                    "ShardCount": 2
-                }
-            }
-        }
-    }
-    conn.create_stack(
-        "test_stack_kinesis_1",
-        template_body=json.dumps(dummy_template),
-        parameters={}.items()
-    )
-
-    stack = conn.describe_stacks()[0]
-    resources = stack.list_resources()
-    assert len(resources) == 1
->>>>>>> 4a286c4b
+    assert len(resources) == 1