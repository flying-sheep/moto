from __future__ import unicode_literals
import json

import base64
import boto
import boto.cloudformation
import boto.datapipeline
import boto.ec2
import boto.ec2.autoscale
import boto.ec2.elb
from boto.exception import BotoServerError
import boto.iam
import boto.redshift
import boto.sns
import boto.sqs
import boto.vpc
import boto3
import sure  # noqa

from moto import (
    mock_autoscaling_deprecated,
    mock_cloudformation,
    mock_cloudformation_deprecated,
    mock_datapipeline_deprecated,
    mock_ec2,
    mock_ec2_deprecated,
    mock_elb,
    mock_elb_deprecated,
    mock_iam_deprecated,
    mock_kms,
    mock_lambda,
    mock_rds_deprecated,
    mock_rds2,
    mock_rds2_deprecated,
    mock_redshift,
    mock_redshift_deprecated,
    mock_route53_deprecated,
    mock_sns_deprecated,
    mock_sqs,
    mock_sqs_deprecated,
)

from .fixtures import (
    ec2_classic_eip,
    fn_join,
    rds_mysql_with_db_parameter_group,
    rds_mysql_with_read_replica,
    redshift,
    route53_ec2_instance_with_public_ip,
    route53_health_check,
    route53_roundrobin,
    single_instance_with_ebs_volume,
    vpc_eip,
    vpc_single_instance_in_subnet,
)


@mock_cloudformation_deprecated()
def test_stack_sqs_integration():
    sqs_template = {
        "AWSTemplateFormatVersion": "2010-09-09",
        "Resources": {
            "QueueGroup": {

                "Type": "AWS::SQS::Queue",
                "Properties": {
                    "QueueName": "my-queue",
                    "VisibilityTimeout": 60,
                }
            },
        },
    }
    sqs_template_json = json.dumps(sqs_template)

    conn = boto.cloudformation.connect_to_region("us-west-1")
    conn.create_stack(
        "test_stack",
        template_body=sqs_template_json,
    )

    stack = conn.describe_stacks()[0]
    queue = stack.describe_resources()[0]
    queue.resource_type.should.equal('AWS::SQS::Queue')
    queue.logical_resource_id.should.equal("QueueGroup")
    queue.physical_resource_id.should.equal("my-queue")


@mock_cloudformation_deprecated()
def test_stack_list_resources():
    sqs_template = {
        "AWSTemplateFormatVersion": "2010-09-09",
        "Resources": {
            "QueueGroup": {

                "Type": "AWS::SQS::Queue",
                "Properties": {
                    "QueueName": "my-queue",
                    "VisibilityTimeout": 60,
                }
            },
        },
    }
    sqs_template_json = json.dumps(sqs_template)

    conn = boto.cloudformation.connect_to_region("us-west-1")
    conn.create_stack(
        "test_stack",
        template_body=sqs_template_json,
    )

    resources = conn.list_stack_resources("test_stack")
    assert len(resources) == 1
    queue = resources[0]
    queue.resource_type.should.equal('AWS::SQS::Queue')
    queue.logical_resource_id.should.equal("QueueGroup")
    queue.physical_resource_id.should.equal("my-queue")


@mock_cloudformation_deprecated()
@mock_sqs_deprecated()
def test_update_stack():
    sqs_template = {
        "AWSTemplateFormatVersion": "2010-09-09",
        "Resources": {
            "QueueGroup": {

                "Type": "AWS::SQS::Queue",
                "Properties": {
                    "QueueName": "my-queue",
                    "VisibilityTimeout": 60,
                }
            },
        },
    }
    sqs_template_json = json.dumps(sqs_template)

    conn = boto.cloudformation.connect_to_region("us-west-1")
    conn.create_stack(
        "test_stack",
        template_body=sqs_template_json,
    )

    sqs_conn = boto.sqs.connect_to_region("us-west-1")
    queues = sqs_conn.get_all_queues()
    queues.should.have.length_of(1)
    queues[0].get_attributes('VisibilityTimeout')[
        'VisibilityTimeout'].should.equal('60')

    sqs_template['Resources']['QueueGroup'][
        'Properties']['VisibilityTimeout'] = 100
    sqs_template_json = json.dumps(sqs_template)
    conn.update_stack("test_stack", sqs_template_json)

    queues = sqs_conn.get_all_queues()
    queues.should.have.length_of(1)
    queues[0].get_attributes('VisibilityTimeout')[
        'VisibilityTimeout'].should.equal('100')


@mock_cloudformation_deprecated()
@mock_sqs_deprecated()
def test_update_stack_and_remove_resource():
    sqs_template = {
        "AWSTemplateFormatVersion": "2010-09-09",
        "Resources": {
            "QueueGroup": {

                "Type": "AWS::SQS::Queue",
                "Properties": {
                    "QueueName": "my-queue",
                    "VisibilityTimeout": 60,
                }
            },
        },
    }
    sqs_template_json = json.dumps(sqs_template)

    conn = boto.cloudformation.connect_to_region("us-west-1")
    conn.create_stack(
        "test_stack",
        template_body=sqs_template_json,
    )

    sqs_conn = boto.sqs.connect_to_region("us-west-1")
    queues = sqs_conn.get_all_queues()
    queues.should.have.length_of(1)

    sqs_template['Resources'].pop('QueueGroup')
    sqs_template_json = json.dumps(sqs_template)
    conn.update_stack("test_stack", sqs_template_json)

    queues = sqs_conn.get_all_queues()
    queues.should.have.length_of(0)


@mock_cloudformation_deprecated()
@mock_sqs_deprecated()
def test_update_stack_and_add_resource():
    sqs_template = {
        "AWSTemplateFormatVersion": "2010-09-09",
        "Resources": {},
    }
    sqs_template_json = json.dumps(sqs_template)

    conn = boto.cloudformation.connect_to_region("us-west-1")
    conn.create_stack(
        "test_stack",
        template_body=sqs_template_json,
    )

    sqs_conn = boto.sqs.connect_to_region("us-west-1")
    queues = sqs_conn.get_all_queues()
    queues.should.have.length_of(0)

    sqs_template = {
        "AWSTemplateFormatVersion": "2010-09-09",
        "Resources": {
            "QueueGroup": {

                "Type": "AWS::SQS::Queue",
                "Properties": {
                    "QueueName": "my-queue",
                    "VisibilityTimeout": 60,
                }
            },
        },
    }
    sqs_template_json = json.dumps(sqs_template)
    conn.update_stack("test_stack", sqs_template_json)

    queues = sqs_conn.get_all_queues()
    queues.should.have.length_of(1)


@mock_ec2_deprecated()
@mock_cloudformation_deprecated()
def test_stack_ec2_integration():
    ec2_template = {
        "AWSTemplateFormatVersion": "2010-09-09",
        "Resources": {
            "WebServerGroup": {
                "Type": "AWS::EC2::Instance",
                "Properties": {
                    "ImageId": "ami-1234abcd",
                    "UserData": "some user data",
                }
            },
        },
    }
    ec2_template_json = json.dumps(ec2_template)

    conn = boto.cloudformation.connect_to_region("us-west-1")
    conn.create_stack(
        "ec2_stack",
        template_body=ec2_template_json,
    )

    ec2_conn = boto.ec2.connect_to_region("us-west-1")
    reservation = ec2_conn.get_all_instances()[0]
    ec2_instance = reservation.instances[0]

    stack = conn.describe_stacks()[0]
    instance = stack.describe_resources()[0]
    instance.resource_type.should.equal('AWS::EC2::Instance')
    instance.logical_resource_id.should.contain("WebServerGroup")
    instance.physical_resource_id.should.equal(ec2_instance.id)


@mock_ec2_deprecated()
@mock_elb_deprecated()
@mock_cloudformation_deprecated()
def test_stack_elb_integration_with_attached_ec2_instances():
    elb_template = {
        "AWSTemplateFormatVersion": "2010-09-09",
        "Resources": {
            "MyELB": {
                "Type": "AWS::ElasticLoadBalancing::LoadBalancer",
                "Properties": {
                    "Instances": [{"Ref": "Ec2Instance1"}],
                    "LoadBalancerName": "test-elb",
                    "AvailabilityZones": ['us-east-1'],
                    "Listeners": [
                        {
                            "InstancePort": "80",
                            "LoadBalancerPort": "80",
                            "Protocol": "HTTP",
                        }
                    ],
                }
            },
            "Ec2Instance1": {
                "Type": "AWS::EC2::Instance",
                "Properties": {
                    "ImageId": "ami-1234abcd",
                    "UserData": "some user data",
                }
            },
        },
    }
    elb_template_json = json.dumps(elb_template)

    conn = boto.cloudformation.connect_to_region("us-west-1")
    conn.create_stack(
        "elb_stack",
        template_body=elb_template_json,
    )

    elb_conn = boto.ec2.elb.connect_to_region("us-west-1")
    load_balancer = elb_conn.get_all_load_balancers()[0]

    ec2_conn = boto.ec2.connect_to_region("us-west-1")
    reservation = ec2_conn.get_all_instances()[0]
    ec2_instance = reservation.instances[0]

    load_balancer.instances[0].id.should.equal(ec2_instance.id)
    list(load_balancer.availability_zones).should.equal(['us-east-1'])


@mock_elb_deprecated()
@mock_cloudformation_deprecated()
def test_stack_elb_integration_with_health_check():
    elb_template = {
        "AWSTemplateFormatVersion": "2010-09-09",
        "Resources": {
            "MyELB": {
                "Type": "AWS::ElasticLoadBalancing::LoadBalancer",
                "Properties": {
                    "LoadBalancerName": "test-elb",
                    "AvailabilityZones": ['us-west-1'],
                    "HealthCheck": {
                        "HealthyThreshold": "3",
                        "Interval": "5",
                        "Target": "HTTP:80/healthcheck",
                        "Timeout": "4",
                        "UnhealthyThreshold": "2",
                    },
                    "Listeners": [
                        {
                            "InstancePort": "80",
                            "LoadBalancerPort": "80",
                            "Protocol": "HTTP",
                        }
                    ],
                }
            },
        },
    }
    elb_template_json = json.dumps(elb_template)

    conn = boto.cloudformation.connect_to_region("us-west-1")
    conn.create_stack(
        "elb_stack",
        template_body=elb_template_json,
    )

    elb_conn = boto.ec2.elb.connect_to_region("us-west-1")
    load_balancer = elb_conn.get_all_load_balancers()[0]
    health_check = load_balancer.health_check

    health_check.healthy_threshold.should.equal(3)
    health_check.interval.should.equal(5)
    health_check.target.should.equal("HTTP:80/healthcheck")
    health_check.timeout.should.equal(4)
    health_check.unhealthy_threshold.should.equal(2)


@mock_elb_deprecated()
@mock_cloudformation_deprecated()
def test_stack_elb_integration_with_update():
    elb_template = {
        "AWSTemplateFormatVersion": "2010-09-09",
        "Resources": {
            "MyELB": {
                "Type": "AWS::ElasticLoadBalancing::LoadBalancer",
                "Properties": {
                    "LoadBalancerName": "test-elb",
                    "AvailabilityZones": ['us-west-1a'],
                    "Listeners": [
                        {
                            "InstancePort": "80",
                            "LoadBalancerPort": "80",
                            "Protocol": "HTTP",
                        }
                    ],
                }
            },
        },
    }
    elb_template_json = json.dumps(elb_template)

    conn = boto.cloudformation.connect_to_region("us-west-1")
    conn.create_stack(
        "elb_stack",
        template_body=elb_template_json,
    )

    elb_conn = boto.ec2.elb.connect_to_region("us-west-1")
    load_balancer = elb_conn.get_all_load_balancers()[0]
    load_balancer.availability_zones[0].should.equal('us-west-1a')

    elb_template['Resources']['MyELB']['Properties'][
        'AvailabilityZones'] = ['us-west-1b']
    elb_template_json = json.dumps(elb_template)
    conn.update_stack(
        "elb_stack",
        template_body=elb_template_json,
    )
    load_balancer = elb_conn.get_all_load_balancers()[0]
    load_balancer.availability_zones[0].should.equal('us-west-1b')


@mock_ec2_deprecated()
@mock_redshift_deprecated()
@mock_cloudformation_deprecated()
def test_redshift_stack():
    redshift_template_json = json.dumps(redshift.template)

    vpc_conn = boto.vpc.connect_to_region("us-west-2")
    conn = boto.cloudformation.connect_to_region("us-west-2")
    conn.create_stack(
        "redshift_stack",
        template_body=redshift_template_json,
        parameters=[
            ("DatabaseName", "mydb"),
            ("ClusterType", "multi-node"),
            ("NumberOfNodes", 2),
            ("NodeType", "dw1.xlarge"),
            ("MasterUsername", "myuser"),
            ("MasterUserPassword", "mypass"),
            ("InboundTraffic", "10.0.0.1/16"),
            ("PortNumber", 5439),
        ]
    )

    redshift_conn = boto.redshift.connect_to_region("us-west-2")

    cluster_res = redshift_conn.describe_clusters()
    clusters = cluster_res['DescribeClustersResponse'][
        'DescribeClustersResult']['Clusters']
    clusters.should.have.length_of(1)
    cluster = clusters[0]
    cluster['DBName'].should.equal("mydb")
    cluster['NumberOfNodes'].should.equal(2)
    cluster['NodeType'].should.equal("dw1.xlarge")
    cluster['MasterUsername'].should.equal("myuser")
    cluster['Port'].should.equal(5439)
    cluster['VpcSecurityGroups'].should.have.length_of(1)
    security_group_id = cluster['VpcSecurityGroups'][0]['VpcSecurityGroupId']

    groups = vpc_conn.get_all_security_groups(group_ids=[security_group_id])
    groups.should.have.length_of(1)
    group = groups[0]
    group.rules.should.have.length_of(1)
    group.rules[0].grants[0].cidr_ip.should.equal("10.0.0.1/16")


@mock_ec2_deprecated()
@mock_cloudformation_deprecated()
def test_stack_security_groups():
    security_group_template = {
        "AWSTemplateFormatVersion": "2010-09-09",
        "Resources": {
            "my-security-group": {
                "Type": "AWS::EC2::SecurityGroup",
                "Properties": {
                    "GroupDescription": "My other group",
                },
            },
            "Ec2Instance2": {
                "Type": "AWS::EC2::Instance",
                "Properties": {
                    "SecurityGroups": [{"Ref": "InstanceSecurityGroup"}],
                    "ImageId": "ami-1234abcd",
                }
            },
            "InstanceSecurityGroup": {
                "Type": "AWS::EC2::SecurityGroup",
                "Properties": {
                    "GroupDescription": "My security group",
                    "Tags": [
                        {
                            "Key": "bar",
                            "Value": "baz"
                        }
                    ],
                    "SecurityGroupIngress": [{
                        "IpProtocol": "tcp",
                        "FromPort": "22",
                        "ToPort": "22",
                        "CidrIp": "123.123.123.123/32",
                    }, {
                        "IpProtocol": "tcp",
                        "FromPort": "80",
                        "ToPort": "8000",
                        "SourceSecurityGroupId": {"Ref": "my-security-group"},
                    }]
                }
            }
        },
    }
    security_group_template_json = json.dumps(security_group_template)

    conn = boto.cloudformation.connect_to_region("us-west-1")
    conn.create_stack(
        "security_group_stack",
        template_body=security_group_template_json,
        tags={"foo": "bar"}
    )

    ec2_conn = boto.ec2.connect_to_region("us-west-1")
    instance_group = ec2_conn.get_all_security_groups(
        filters={'description': ['My security group']})[0]
    other_group = ec2_conn.get_all_security_groups(
        filters={'description': ['My other group']})[0]

    reservation = ec2_conn.get_all_instances()[0]
    ec2_instance = reservation.instances[0]

    ec2_instance.groups[0].id.should.equal(instance_group.id)
    instance_group.description.should.equal("My security group")
    instance_group.tags.should.have.key('foo').which.should.equal('bar')
    instance_group.tags.should.have.key('bar').which.should.equal('baz')
    rule1, rule2 = instance_group.rules
    int(rule1.to_port).should.equal(22)
    int(rule1.from_port).should.equal(22)
    rule1.grants[0].cidr_ip.should.equal("123.123.123.123/32")
    rule1.ip_protocol.should.equal('tcp')

    int(rule2.to_port).should.equal(8000)
    int(rule2.from_port).should.equal(80)
    rule2.ip_protocol.should.equal('tcp')
    rule2.grants[0].group_id.should.equal(other_group.id)


@mock_autoscaling_deprecated()
@mock_elb_deprecated()
@mock_cloudformation_deprecated()
def test_autoscaling_group_with_elb():

    web_setup_template = {
        "AWSTemplateFormatVersion": "2010-09-09",

        "Resources": {
            "my-as-group": {
                "Type": "AWS::AutoScaling::AutoScalingGroup",
                "Properties": {
                    "AvailabilityZones": ['us-east1'],
                    "LaunchConfigurationName": {"Ref": "my-launch-config"},
                    "MinSize": "2",
                    "MaxSize": "2",
                    "DesiredCapacity": "2",
                    "LoadBalancerNames": [{"Ref": "my-elb"}]
                },
            },

            "my-launch-config": {
                "Type": "AWS::AutoScaling::LaunchConfiguration",
                "Properties": {
                    "ImageId": "ami-1234abcd",
                    "UserData": "some user data",
                }
            },

            "my-elb": {
                "Type": "AWS::ElasticLoadBalancing::LoadBalancer",
                "Properties": {
                    "AvailabilityZones": ['us-east1'],
                    "Listeners": [{
                        "LoadBalancerPort": "80",
                        "InstancePort": "80",
                        "Protocol": "HTTP",
                    }],
                    "LoadBalancerName": "my-elb",
                    "HealthCheck": {
                        "Target": "HTTP:80",
                        "HealthyThreshold": "3",
                        "UnhealthyThreshold": "5",
                        "Interval": "30",
                        "Timeout": "5",
                    },
                },
            },
        }
    }

    web_setup_template_json = json.dumps(web_setup_template)

    conn = boto.cloudformation.connect_to_region("us-west-1")
    conn.create_stack(
        "web_stack",
        template_body=web_setup_template_json,
    )

    autoscale_conn = boto.ec2.autoscale.connect_to_region("us-west-1")
    autoscale_group = autoscale_conn.get_all_groups()[0]
    autoscale_group.launch_config_name.should.contain("my-launch-config")
    autoscale_group.load_balancers[0].should.equal('my-elb')

    # Confirm the Launch config was actually created
    autoscale_conn.get_all_launch_configurations().should.have.length_of(1)

    # Confirm the ELB was actually created
    elb_conn = boto.ec2.elb.connect_to_region("us-west-1")
    elb_conn.get_all_load_balancers().should.have.length_of(1)

    stack = conn.describe_stacks()[0]
    resources = stack.describe_resources()
    as_group_resource = [resource for resource in resources if resource.resource_type ==
                         'AWS::AutoScaling::AutoScalingGroup'][0]
    as_group_resource.physical_resource_id.should.contain("my-as-group")

    launch_config_resource = [
        resource for resource in resources if resource.resource_type == 'AWS::AutoScaling::LaunchConfiguration'][0]
    launch_config_resource.physical_resource_id.should.contain(
        "my-launch-config")

    elb_resource = [resource for resource in resources if resource.resource_type ==
                    'AWS::ElasticLoadBalancing::LoadBalancer'][0]
    elb_resource.physical_resource_id.should.contain("my-elb")


@mock_autoscaling_deprecated()
@mock_cloudformation_deprecated()
def test_autoscaling_group_update():
    asg_template = {
        "AWSTemplateFormatVersion": "2010-09-09",
        "Resources": {
            "my-as-group": {
                "Type": "AWS::AutoScaling::AutoScalingGroup",
                "Properties": {
                    "AvailabilityZones": ['us-west-1'],
                    "LaunchConfigurationName": {"Ref": "my-launch-config"},
                    "MinSize": "2",
                    "MaxSize": "2",
                    "DesiredCapacity": "2"
                },
            },

            "my-launch-config": {
                "Type": "AWS::AutoScaling::LaunchConfiguration",
                "Properties": {
                    "ImageId": "ami-1234abcd",
                    "UserData": "some user data",
                }
            },
        },
    }
    asg_template_json = json.dumps(asg_template)

    conn = boto.cloudformation.connect_to_region("us-west-1")
    conn.create_stack(
        "asg_stack",
        template_body=asg_template_json,
    )

    autoscale_conn = boto.ec2.autoscale.connect_to_region("us-west-1")
    asg = autoscale_conn.get_all_groups()[0]
    asg.min_size.should.equal(2)
    asg.max_size.should.equal(2)
    asg.desired_capacity.should.equal(2)

    asg_template['Resources']['my-as-group']['Properties']['MaxSize'] = 3
    asg_template_json = json.dumps(asg_template)
    conn.update_stack(
        "asg_stack",
        template_body=asg_template_json,
    )
    asg = autoscale_conn.get_all_groups()[0]
    asg.min_size.should.equal(2)
    asg.max_size.should.equal(3)
    asg.desired_capacity.should.equal(2)


@mock_ec2_deprecated()
@mock_cloudformation_deprecated()
def test_vpc_single_instance_in_subnet():

    template_json = json.dumps(vpc_single_instance_in_subnet.template)
    conn = boto.cloudformation.connect_to_region("us-west-1")
    conn.create_stack(
        "test_stack",
        template_body=template_json,
        parameters=[("KeyName", "my_key")],
    )

    vpc_conn = boto.vpc.connect_to_region("us-west-1")

    vpc = vpc_conn.get_all_vpcs(filters={'cidrBlock': '10.0.0.0/16'})[0]
    vpc.cidr_block.should.equal("10.0.0.0/16")

    # Add this once we implement the endpoint
    # vpc_conn.get_all_internet_gateways().should.have.length_of(1)

    subnet = vpc_conn.get_all_subnets(filters={'vpcId': vpc.id})[0]
    subnet.vpc_id.should.equal(vpc.id)

    ec2_conn = boto.ec2.connect_to_region("us-west-1")
    reservation = ec2_conn.get_all_instances()[0]
    instance = reservation.instances[0]
    instance.tags["Foo"].should.equal("Bar")
    # Check that the EIP is attached the the EC2 instance
    eip = ec2_conn.get_all_addresses()[0]
    eip.domain.should.equal('vpc')
    eip.instance_id.should.equal(instance.id)

    security_group = ec2_conn.get_all_security_groups(
        filters={'vpc_id': [vpc.id]})[0]
    security_group.vpc_id.should.equal(vpc.id)

    stack = conn.describe_stacks()[0]
    resources = stack.describe_resources()
    vpc_resource = [
        resource for resource in resources if resource.resource_type == 'AWS::EC2::VPC'][0]
    vpc_resource.physical_resource_id.should.equal(vpc.id)

    subnet_resource = [
        resource for resource in resources if resource.resource_type == 'AWS::EC2::Subnet'][0]
    subnet_resource.physical_resource_id.should.equal(subnet.id)

<<<<<<< HEAD
    eip_resource = [
        resource for resource in resources if resource.resource_type == 'AWS::EC2::EIP'][0]
    eip_resource.physical_resource_id.should.equal(eip.allocation_id)
=======
    eip_resource = [resource for resource in resources if resource.resource_type == 'AWS::EC2::EIP'][0]
    eip_resource.physical_resource_id.should.equal(eip.public_ip)
>>>>>>> 0393c384


@mock_cloudformation()
@mock_ec2()
@mock_rds2()
def test_rds_db_parameter_groups():
    ec2_conn = boto3.client("ec2", region_name="us-west-1")
    ec2_conn.create_security_group(
        GroupName='application', Description='Our Application Group')

    template_json = json.dumps(rds_mysql_with_db_parameter_group.template)
    cf_conn = boto3.client('cloudformation', 'us-west-1')
    cf_conn.create_stack(
        StackName="test_stack",
        TemplateBody=template_json,
        Parameters=[{'ParameterKey': key, 'ParameterValue': value} for
                    key, value in [
            ("DBInstanceIdentifier", "master_db"),
            ("DBName", "my_db"),
            ("DBUser", "my_user"),
            ("DBPassword", "my_password"),
            ("DBAllocatedStorage", "20"),
            ("DBInstanceClass", "db.m1.medium"),
            ("EC2SecurityGroup", "application"),
            ("MultiAZ", "true"),
        ]
        ],
    )

    rds_conn = boto3.client('rds', region_name="us-west-1")

    db_parameter_groups = rds_conn.describe_db_parameter_groups()
    len(db_parameter_groups['DBParameterGroups']).should.equal(1)
    db_parameter_group_name = db_parameter_groups[
        'DBParameterGroups'][0]['DBParameterGroupName']

    found_cloudformation_set_parameter = False
    for db_parameter in rds_conn.describe_db_parameters(DBParameterGroupName=db_parameter_group_name)['Parameters']:
        if db_parameter['ParameterName'] == 'BACKLOG_QUEUE_LIMIT' and db_parameter['ParameterValue'] == '2048':
            found_cloudformation_set_parameter = True

    found_cloudformation_set_parameter.should.equal(True)


@mock_cloudformation_deprecated()
@mock_ec2_deprecated()
@mock_rds_deprecated()
def test_rds_mysql_with_read_replica():
    ec2_conn = boto.ec2.connect_to_region("us-west-1")
    ec2_conn.create_security_group('application', 'Our Application Group')

    template_json = json.dumps(rds_mysql_with_read_replica.template)
    conn = boto.cloudformation.connect_to_region("us-west-1")
    conn.create_stack(
        "test_stack",
        template_body=template_json,
        parameters=[
            ("DBInstanceIdentifier", "master_db"),
            ("DBName", "my_db"),
            ("DBUser", "my_user"),
            ("DBPassword", "my_password"),
            ("DBAllocatedStorage", "20"),
            ("DBInstanceClass", "db.m1.medium"),
            ("EC2SecurityGroup", "application"),
            ("MultiAZ", "true"),
        ],
    )

    rds_conn = boto.rds.connect_to_region("us-west-1")

    primary = rds_conn.get_all_dbinstances("master_db")[0]
    primary.master_username.should.equal("my_user")
    primary.allocated_storage.should.equal(20)
    primary.instance_class.should.equal("db.m1.medium")
    primary.multi_az.should.equal(True)
    list(primary.read_replica_dbinstance_identifiers).should.have.length_of(1)
    replica_id = primary.read_replica_dbinstance_identifiers[0]

    replica = rds_conn.get_all_dbinstances(replica_id)[0]
    replica.instance_class.should.equal("db.m1.medium")

    security_group_name = primary.security_groups[0].name
    security_group = rds_conn.get_all_dbsecurity_groups(security_group_name)[0]
    security_group.ec2_groups[0].name.should.equal("application")


@mock_cloudformation_deprecated()
@mock_ec2_deprecated()
@mock_rds_deprecated()
def test_rds_mysql_with_read_replica_in_vpc():
    template_json = json.dumps(rds_mysql_with_read_replica.template)
    conn = boto.cloudformation.connect_to_region("eu-central-1")
    conn.create_stack(
        "test_stack",
        template_body=template_json,
        parameters=[
            ("DBInstanceIdentifier", "master_db"),
            ("DBName", "my_db"),
            ("DBUser", "my_user"),
            ("DBPassword", "my_password"),
            ("DBAllocatedStorage", "20"),
            ("DBInstanceClass", "db.m1.medium"),
            ("MultiAZ", "true"),
        ],
    )

    rds_conn = boto.rds.connect_to_region("eu-central-1")
    primary = rds_conn.get_all_dbinstances("master_db")[0]

    subnet_group_name = primary.subnet_group.name
    subnet_group = rds_conn.get_all_db_subnet_groups(subnet_group_name)[0]
    subnet_group.description.should.equal("my db subnet group")


@mock_autoscaling_deprecated()
@mock_iam_deprecated()
@mock_cloudformation_deprecated()
def test_iam_roles():
    iam_template = {
        "AWSTemplateFormatVersion": "2010-09-09",

        "Resources": {

            "my-launch-config": {
                "Properties": {
                    "IamInstanceProfile": {"Ref": "my-instance-profile"},
                    "ImageId": "ami-1234abcd",
                },
                "Type": "AWS::AutoScaling::LaunchConfiguration"
            },
            "my-instance-profile": {
                "Properties": {
                    "Path": "my-path",
                    "Roles": [{"Ref": "my-role"}],
                },
                "Type": "AWS::IAM::InstanceProfile"
            },
            "my-role": {
                "Properties": {
                    "AssumeRolePolicyDocument": {
                        "Statement": [
                            {
                                "Action": [
                                    "sts:AssumeRole"
                                ],
                                "Effect": "Allow",
                                "Principal": {
                                    "Service": [
                                        "ec2.amazonaws.com"
                                    ]
                                }
                            }
                        ]
                    },
                    "Path": "my-path",
                    "Policies": [
                        {
                            "PolicyDocument": {
                                "Statement": [
                                    {
                                        "Action": [
                                            "ec2:CreateTags",
                                            "ec2:DescribeInstances",
                                            "ec2:DescribeTags"
                                        ],
                                        "Effect": "Allow",
                                        "Resource": [
                                            "*"
                                        ]
                                    }
                                ],
                                "Version": "2012-10-17"
                            },
                            "PolicyName": "EC2_Tags"
                        },
                        {
                            "PolicyDocument": {
                                "Statement": [
                                    {
                                        "Action": [
                                            "sqs:*"
                                        ],
                                        "Effect": "Allow",
                                        "Resource": [
                                            "*"
                                        ]
                                    }
                                ],
                                "Version": "2012-10-17"
                            },
                            "PolicyName": "SQS"
                        },
                    ]
                },
                "Type": "AWS::IAM::Role"
            }
        }
    }

    iam_template_json = json.dumps(iam_template)
    conn = boto.cloudformation.connect_to_region("us-west-1")
    conn.create_stack(
        "test_stack",
        template_body=iam_template_json,
    )

    iam_conn = boto.iam.connect_to_region("us-west-1")

    role_result = iam_conn.list_roles()['list_roles_response'][
        'list_roles_result']['roles'][0]
    role = iam_conn.get_role(role_result.role_name)
    role.role_name.should.contain("my-role")
    role.path.should.equal("my-path")

    instance_profile_response = iam_conn.list_instance_profiles()[
        'list_instance_profiles_response']
    cfn_instance_profile = instance_profile_response[
        'list_instance_profiles_result']['instance_profiles'][0]
    instance_profile = iam_conn.get_instance_profile(
        cfn_instance_profile.instance_profile_name)
    instance_profile.instance_profile_name.should.contain(
        "my-instance-profile")
    instance_profile.path.should.equal("my-path")
    instance_profile.role_id.should.equal(role.role_id)

    autoscale_conn = boto.ec2.autoscale.connect_to_region("us-west-1")
    launch_config = autoscale_conn.get_all_launch_configurations()[0]
    launch_config.instance_profile_name.should.contain("my-instance-profile")

    stack = conn.describe_stacks()[0]
    resources = stack.describe_resources()
    instance_profile_resource = [
        resource for resource in resources if resource.resource_type == 'AWS::IAM::InstanceProfile'][0]
    instance_profile_resource.physical_resource_id.should.equal(
        instance_profile.instance_profile_name)

    role_resource = [
        resource for resource in resources if resource.resource_type == 'AWS::IAM::Role'][0]
    role_resource.physical_resource_id.should.equal(role.role_id)


@mock_ec2_deprecated()
@mock_cloudformation_deprecated()
def test_single_instance_with_ebs_volume():

    template_json = json.dumps(single_instance_with_ebs_volume.template)
    conn = boto.cloudformation.connect_to_region("us-west-1")
    conn.create_stack(
        "test_stack",
        template_body=template_json,
        parameters=[("KeyName", "key_name")]
    )

    ec2_conn = boto.ec2.connect_to_region("us-west-1")
    reservation = ec2_conn.get_all_instances()[0]
    ec2_instance = reservation.instances[0]

    volumes = ec2_conn.get_all_volumes()
    # Grab the mounted drive
    volume = [
        volume for volume in volumes if volume.attach_data.device == '/dev/sdh'][0]
    volume.volume_state().should.equal('in-use')
    volume.attach_data.instance_id.should.equal(ec2_instance.id)

    stack = conn.describe_stacks()[0]
    resources = stack.describe_resources()
    ebs_volumes = [
        resource for resource in resources if resource.resource_type == 'AWS::EC2::Volume']
    ebs_volumes[0].physical_resource_id.should.equal(volume.id)


@mock_cloudformation_deprecated()
def test_create_template_without_required_param():
    template_json = json.dumps(single_instance_with_ebs_volume.template)
    conn = boto.cloudformation.connect_to_region("us-west-1")
    conn.create_stack.when.called_with(
        "test_stack",
        template_body=template_json,
    ).should.throw(BotoServerError)


@mock_ec2_deprecated()
@mock_cloudformation_deprecated()
def test_classic_eip():

    template_json = json.dumps(ec2_classic_eip.template)
    conn = boto.cloudformation.connect_to_region("us-west-1")
    conn.create_stack("test_stack", template_body=template_json)
    ec2_conn = boto.ec2.connect_to_region("us-west-1")
    eip = ec2_conn.get_all_addresses()[0]

    stack = conn.describe_stacks()[0]
    resources = stack.describe_resources()
    cfn_eip = [
        resource for resource in resources if resource.resource_type == 'AWS::EC2::EIP'][0]
    cfn_eip.physical_resource_id.should.equal(eip.public_ip)


@mock_ec2_deprecated()
@mock_cloudformation_deprecated()
def test_vpc_eip():

    template_json = json.dumps(vpc_eip.template)
    conn = boto.cloudformation.connect_to_region("us-west-1")
    conn.create_stack("test_stack", template_body=template_json)
    ec2_conn = boto.ec2.connect_to_region("us-west-1")
    eip = ec2_conn.get_all_addresses()[0]

    stack = conn.describe_stacks()[0]
    resources = stack.describe_resources()
<<<<<<< HEAD
    cfn_eip = [
        resource for resource in resources if resource.resource_type == 'AWS::EC2::EIP'][0]
    cfn_eip.physical_resource_id.should.equal(eip.allocation_id)
=======
    cfn_eip = [resource for resource in resources if resource.resource_type == 'AWS::EC2::EIP'][0]
    cfn_eip.physical_resource_id.should.equal(eip.public_ip)
>>>>>>> 0393c384


@mock_ec2_deprecated()
@mock_cloudformation_deprecated()
def test_fn_join():

    template_json = json.dumps(fn_join.template)
    conn = boto.cloudformation.connect_to_region("us-west-1")
    conn.create_stack("test_stack", template_body=template_json)
    ec2_conn = boto.ec2.connect_to_region("us-west-1")
    eip = ec2_conn.get_all_addresses()[0]

    stack = conn.describe_stacks()[0]
    fn_join_output = stack.outputs[0]
    fn_join_output.value.should.equal('test eip:{0}'.format(eip.public_ip))


@mock_cloudformation_deprecated()
@mock_sqs_deprecated()
def test_conditional_resources():
    sqs_template = {
        "AWSTemplateFormatVersion": "2010-09-09",
        "Parameters": {
            "EnvType": {
                "Description": "Environment type.",
                "Type": "String",
            }
        },
        "Conditions": {
            "CreateQueue": {"Fn::Equals": [{"Ref": "EnvType"}, "prod"]}
        },
        "Resources": {
            "QueueGroup": {
                "Condition": "CreateQueue",
                "Type": "AWS::SQS::Queue",
                "Properties": {
                    "QueueName": "my-queue",
                    "VisibilityTimeout": 60,
                }
            },
        },
    }
    sqs_template_json = json.dumps(sqs_template)

    conn = boto.cloudformation.connect_to_region("us-west-1")
    conn.create_stack(
        "test_stack_without_queue",
        template_body=sqs_template_json,
        parameters=[("EnvType", "staging")],
    )
    sqs_conn = boto.sqs.connect_to_region("us-west-1")
    list(sqs_conn.get_all_queues()).should.have.length_of(0)

    conn = boto.cloudformation.connect_to_region("us-west-1")
    conn.create_stack(
        "test_stack_with_queue",
        template_body=sqs_template_json,
        parameters=[("EnvType", "prod")],
    )
    sqs_conn = boto.sqs.connect_to_region("us-west-1")
    list(sqs_conn.get_all_queues()).should.have.length_of(1)


@mock_cloudformation_deprecated()
@mock_ec2_deprecated()
def test_conditional_if_handling():
    dummy_template = {
        "AWSTemplateFormatVersion": "2010-09-09",
        "Conditions": {
            "EnvEqualsPrd": {
                "Fn::Equals": [
                    {
                        "Ref": "ENV"
                    },
                    "prd"
                ]
            }
        },
        "Parameters": {
            "ENV": {
                "Default": "dev",
                "Description": "Deployment environment for the stack (dev/prd)",
                "Type": "String"
            },
        },
        "Description": "Stack 1",
        "Resources": {
            "App1": {
                "Properties": {
                    "ImageId": {
                        "Fn::If": [
                            "EnvEqualsPrd",
                            "ami-00000000",
                            "ami-ffffffff"
                        ]
                    },
                },
                "Type": "AWS::EC2::Instance"
            },
        }
    }
    dummy_template_json = json.dumps(dummy_template)

    conn = boto.cloudformation.connect_to_region("us-west-1")
    conn.create_stack('test_stack1', template_body=dummy_template_json)
    ec2_conn = boto.ec2.connect_to_region("us-west-1")
    reservation = ec2_conn.get_all_instances()[0]
    ec2_instance = reservation.instances[0]
    ec2_instance.image_id.should.equal("ami-ffffffff")
    ec2_instance.terminate()

    conn = boto.cloudformation.connect_to_region("us-west-2")
    conn.create_stack(
        'test_stack1', template_body=dummy_template_json, parameters=[("ENV", "prd")])
    ec2_conn = boto.ec2.connect_to_region("us-west-2")
    reservation = ec2_conn.get_all_instances()[0]
    ec2_instance = reservation.instances[0]
    ec2_instance.image_id.should.equal("ami-00000000")


@mock_cloudformation_deprecated()
@mock_ec2_deprecated()
def test_cloudformation_mapping():
    dummy_template = {
        "AWSTemplateFormatVersion": "2010-09-09",
        "Mappings": {
            "RegionMap": {
                "us-east-1": {"32": "ami-6411e20d", "64": "ami-7a11e213"},
                "us-west-1": {"32": "ami-c9c7978c", "64": "ami-cfc7978a"},
                "eu-west-1": {"32": "ami-37c2f643", "64": "ami-31c2f645"},
                "ap-southeast-1": {"32": "ami-66f28c34", "64": "ami-60f28c32"},
                "ap-northeast-1": {"32": "ami-9c03a89d", "64": "ami-a003a8a1"}
            }
        },
        "Resources": {
            "WebServer": {
                "Type": "AWS::EC2::Instance",
                "Properties": {
                    "ImageId": {
                        "Fn::FindInMap": ["RegionMap", {"Ref": "AWS::Region"}, "32"]
                    },
                    "InstanceType": "m1.small"
                },
                "Type": "AWS::EC2::Instance",
            },
        },
    }

    dummy_template_json = json.dumps(dummy_template)

    conn = boto.cloudformation.connect_to_region("us-east-1")
    conn.create_stack('test_stack1', template_body=dummy_template_json)
    ec2_conn = boto.ec2.connect_to_region("us-east-1")
    reservation = ec2_conn.get_all_instances()[0]
    ec2_instance = reservation.instances[0]
    ec2_instance.image_id.should.equal("ami-6411e20d")

    conn = boto.cloudformation.connect_to_region("us-west-1")
    conn.create_stack('test_stack1', template_body=dummy_template_json)
    ec2_conn = boto.ec2.connect_to_region("us-west-1")
    reservation = ec2_conn.get_all_instances()[0]
    ec2_instance = reservation.instances[0]
    ec2_instance.image_id.should.equal("ami-c9c7978c")


@mock_cloudformation_deprecated()
@mock_route53_deprecated()
def test_route53_roundrobin():
    route53_conn = boto.connect_route53()

    template_json = json.dumps(route53_roundrobin.template)
    conn = boto.cloudformation.connect_to_region("us-west-1")
    stack = conn.create_stack(
        "test_stack",
        template_body=template_json,
    )

    zones = route53_conn.get_all_hosted_zones()['ListHostedZonesResponse'][
        'HostedZones']
    list(zones).should.have.length_of(1)
    zone_id = zones[0]['Id']
    zone_id = zone_id.split('/')
    zone_id = zone_id[2]

    rrsets = route53_conn.get_all_rrsets(zone_id)
    rrsets.hosted_zone_id.should.equal(zone_id)
    rrsets.should.have.length_of(2)
    record_set1 = rrsets[0]
    record_set1.name.should.equal('test_stack.us-west-1.my_zone.')
    record_set1.identifier.should.equal("test_stack AWS")
    record_set1.type.should.equal('CNAME')
    record_set1.ttl.should.equal('900')
    record_set1.weight.should.equal('3')
    record_set1.resource_records[0].should.equal("aws.amazon.com")

    record_set2 = rrsets[1]
    record_set2.name.should.equal('test_stack.us-west-1.my_zone.')
    record_set2.identifier.should.equal("test_stack Amazon")
    record_set2.type.should.equal('CNAME')
    record_set2.ttl.should.equal('900')
    record_set2.weight.should.equal('1')
    record_set2.resource_records[0].should.equal("www.amazon.com")

    stack = conn.describe_stacks()[0]
    output = stack.outputs[0]
    output.key.should.equal('DomainName')
    output.value.should.equal(
        'arn:aws:route53:::hostedzone/{0}'.format(zone_id))


@mock_cloudformation_deprecated()
@mock_ec2_deprecated()
@mock_route53_deprecated()
def test_route53_ec2_instance_with_public_ip():
    route53_conn = boto.connect_route53()
    ec2_conn = boto.ec2.connect_to_region("us-west-1")

    template_json = json.dumps(route53_ec2_instance_with_public_ip.template)
    conn = boto.cloudformation.connect_to_region("us-west-1")
    conn.create_stack(
        "test_stack",
        template_body=template_json,
    )

    instance_id = ec2_conn.get_all_reservations()[0].instances[0].id

    zones = route53_conn.get_all_hosted_zones()['ListHostedZonesResponse'][
        'HostedZones']
    list(zones).should.have.length_of(1)
    zone_id = zones[0]['Id']
    zone_id = zone_id.split('/')
    zone_id = zone_id[2]

    rrsets = route53_conn.get_all_rrsets(zone_id)
    rrsets.should.have.length_of(1)

    record_set1 = rrsets[0]
    record_set1.name.should.equal('{0}.us-west-1.my_zone.'.format(instance_id))
    record_set1.identifier.should.equal(None)
    record_set1.type.should.equal('A')
    record_set1.ttl.should.equal('900')
    record_set1.weight.should.equal(None)
    record_set1.resource_records[0].should.equal("10.0.0.25")


@mock_cloudformation_deprecated()
@mock_route53_deprecated()
def test_route53_associate_health_check():
    route53_conn = boto.connect_route53()

    template_json = json.dumps(route53_health_check.template)
    conn = boto.cloudformation.connect_to_region("us-west-1")
    conn.create_stack(
        "test_stack",
        template_body=template_json,
    )

    checks = route53_conn.get_list_health_checks()['ListHealthChecksResponse'][
        'HealthChecks']
    list(checks).should.have.length_of(1)
    check = checks[0]
    health_check_id = check['Id']
    config = check['HealthCheckConfig']
    config["FailureThreshold"].should.equal("3")
    config["IPAddress"].should.equal("10.0.0.4")
    config["Port"].should.equal("80")
    config["RequestInterval"].should.equal("10")
    config["ResourcePath"].should.equal("/")
    config["Type"].should.equal("HTTP")

    zones = route53_conn.get_all_hosted_zones()['ListHostedZonesResponse'][
        'HostedZones']
    list(zones).should.have.length_of(1)
    zone_id = zones[0]['Id']
    zone_id = zone_id.split('/')
    zone_id = zone_id[2]

    rrsets = route53_conn.get_all_rrsets(zone_id)
    rrsets.should.have.length_of(1)

    record_set = rrsets[0]
    record_set.health_check.should.equal(health_check_id)


@mock_cloudformation_deprecated()
@mock_route53_deprecated()
def test_route53_with_update():
    route53_conn = boto.connect_route53()

    template_json = json.dumps(route53_health_check.template)
    cf_conn = boto.cloudformation.connect_to_region("us-west-1")
    cf_conn.create_stack(
        "test_stack",
        template_body=template_json,
    )

    zones = route53_conn.get_all_hosted_zones()['ListHostedZonesResponse'][
        'HostedZones']
    list(zones).should.have.length_of(1)
    zone_id = zones[0]['Id']
    zone_id = zone_id.split('/')
    zone_id = zone_id[2]

    rrsets = route53_conn.get_all_rrsets(zone_id)
    rrsets.should.have.length_of(1)

    record_set = rrsets[0]
    record_set.resource_records.should.equal(["my.example.com"])

    route53_health_check.template['Resources']['myDNSRecord'][
        'Properties']['ResourceRecords'] = ["my_other.example.com"]
    template_json = json.dumps(route53_health_check.template)
    cf_conn.update_stack(
        "test_stack",
        template_body=template_json,
    )

    zones = route53_conn.get_all_hosted_zones()['ListHostedZonesResponse'][
        'HostedZones']
    list(zones).should.have.length_of(1)
    zone_id = zones[0]['Id']
    zone_id = zone_id.split('/')
    zone_id = zone_id[2]

    rrsets = route53_conn.get_all_rrsets(zone_id)
    rrsets.should.have.length_of(1)

    record_set = rrsets[0]
    record_set.resource_records.should.equal(["my_other.example.com"])


@mock_cloudformation_deprecated()
@mock_sns_deprecated()
def test_sns_topic():
    dummy_template = {
        "AWSTemplateFormatVersion": "2010-09-09",
        "Resources": {
            "MySNSTopic": {
                "Type": "AWS::SNS::Topic",
                "Properties": {
                    "Subscription": [
                        {"Endpoint": "https://example.com", "Protocol": "https"},
                    ],
                    "TopicName": "my_topics",
                }
            }
        },
        "Outputs": {
            "topic_name": {
                "Value": {"Fn::GetAtt": ["MySNSTopic", "TopicName"]}
            },
            "topic_arn": {
                "Value": {"Ref": "MySNSTopic"}
            },
        }
    }
    template_json = json.dumps(dummy_template)
    conn = boto.cloudformation.connect_to_region("us-west-1")
    stack = conn.create_stack(
        "test_stack",
        template_body=template_json,
    )

    sns_conn = boto.sns.connect_to_region("us-west-1")
    topics = sns_conn.get_all_topics()["ListTopicsResponse"][
        "ListTopicsResult"]["Topics"]
    topics.should.have.length_of(1)
    topic_arn = topics[0]['TopicArn']
    topic_arn.should.contain("my_topics")

    subscriptions = sns_conn.get_all_subscriptions()["ListSubscriptionsResponse"][
        "ListSubscriptionsResult"]["Subscriptions"]
    subscriptions.should.have.length_of(1)
    subscription = subscriptions[0]
    subscription["TopicArn"].should.equal(topic_arn)
    subscription["Protocol"].should.equal("https")
    subscription["SubscriptionArn"].should.contain(topic_arn)
    subscription["Endpoint"].should.equal("https://example.com")

    stack = conn.describe_stacks()[0]
    topic_name_output = [x for x in stack.outputs if x.key == 'topic_name'][0]
    topic_name_output.value.should.equal("my_topics")
    topic_arn_output = [x for x in stack.outputs if x.key == 'topic_arn'][0]
    topic_arn_output.value.should.equal(topic_arn)


@mock_cloudformation_deprecated
@mock_ec2_deprecated
def test_vpc_gateway_attachment_creation_should_attach_itself_to_vpc():
    template = {
        "AWSTemplateFormatVersion": "2010-09-09",
        "Resources": {
            "internetgateway": {
                "Type": "AWS::EC2::InternetGateway"
            },
            "testvpc": {
                "Type": "AWS::EC2::VPC",
                "Properties": {
                    "CidrBlock": "10.0.0.0/16",
                    "EnableDnsHostnames": "true",
                    "EnableDnsSupport": "true",
                    "InstanceTenancy": "default"
                },
            },
            "vpcgatewayattachment": {
                "Type": "AWS::EC2::VPCGatewayAttachment",
                "Properties": {
                    "InternetGatewayId": {
                        "Ref": "internetgateway"
                    },
                    "VpcId": {
                        "Ref": "testvpc"
                    }
                },
            },
        }
    }

    template_json = json.dumps(template)
    cf_conn = boto.cloudformation.connect_to_region("us-west-1")
    cf_conn.create_stack(
        "test_stack",
        template_body=template_json,
    )

    vpc_conn = boto.vpc.connect_to_region("us-west-1")
    vpc = vpc_conn.get_all_vpcs(filters={'cidrBlock': '10.0.0.0/16'})[0]
    igws = vpc_conn.get_all_internet_gateways(
        filters={'attachment.vpc-id': vpc.id}
    )

    igws.should.have.length_of(1)


@mock_cloudformation_deprecated
@mock_ec2_deprecated
def test_vpc_peering_creation():
    vpc_conn = boto.vpc.connect_to_region("us-west-1")
    vpc_source = vpc_conn.create_vpc("10.0.0.0/16")
    peer_vpc = vpc_conn.create_vpc("10.1.0.0/16")
    template = {
        "AWSTemplateFormatVersion": "2010-09-09",
        "Resources": {
            "vpcpeeringconnection": {
                "Type": "AWS::EC2::VPCPeeringConnection",
                "Properties": {
                    "PeerVpcId": peer_vpc.id,
                    "VpcId": vpc_source.id,
                }
            },
        }
    }

    template_json = json.dumps(template)
    cf_conn = boto.cloudformation.connect_to_region("us-west-1")
    cf_conn.create_stack(
        "test_stack",
        template_body=template_json,
    )

    peering_connections = vpc_conn.get_all_vpc_peering_connections()
    peering_connections.should.have.length_of(1)


@mock_cloudformation_deprecated
@mock_ec2_deprecated
def test_multiple_security_group_ingress_separate_from_security_group_by_id():
    template = {
        "AWSTemplateFormatVersion": "2010-09-09",
        "Resources": {
            "test-security-group1": {
                "Type": "AWS::EC2::SecurityGroup",
                "Properties": {
                    "GroupDescription": "test security group",
                    "Tags": [
                        {
                            "Key": "sg-name",
                            "Value": "sg1"
                        }
                    ]
                },
            },
            "test-security-group2": {
                "Type": "AWS::EC2::SecurityGroup",
                "Properties": {
                    "GroupDescription": "test security group",
                    "Tags": [
                        {
                            "Key": "sg-name",
                            "Value": "sg2"
                        }
                    ]
                },
            },
            "test-sg-ingress": {
                "Type": "AWS::EC2::SecurityGroupIngress",
                "Properties": {
                    "GroupId": {"Ref": "test-security-group1"},
                    "IpProtocol": "tcp",
                    "FromPort": "80",
                    "ToPort": "8080",
                    "SourceSecurityGroupId": {"Ref": "test-security-group2"},
                }
            }
        }
    }

    template_json = json.dumps(template)
    cf_conn = boto.cloudformation.connect_to_region("us-west-1")
    cf_conn.create_stack(
        "test_stack",
        template_body=template_json,
    )
    ec2_conn = boto.ec2.connect_to_region("us-west-1")

    security_group1 = ec2_conn.get_all_security_groups(
        filters={"tag:sg-name": "sg1"})[0]
    security_group2 = ec2_conn.get_all_security_groups(
        filters={"tag:sg-name": "sg2"})[0]

    security_group1.rules.should.have.length_of(1)
    security_group1.rules[0].grants.should.have.length_of(1)
    security_group1.rules[0].grants[
        0].group_id.should.equal(security_group2.id)
    security_group1.rules[0].ip_protocol.should.equal('tcp')
    security_group1.rules[0].from_port.should.equal('80')
    security_group1.rules[0].to_port.should.equal('8080')


@mock_cloudformation_deprecated
@mock_ec2_deprecated
def test_security_group_ingress_separate_from_security_group_by_id():
    ec2_conn = boto.ec2.connect_to_region("us-west-1")
    ec2_conn.create_security_group(
        "test-security-group1", "test security group")

    template = {
        "AWSTemplateFormatVersion": "2010-09-09",
        "Resources": {
            "test-security-group2": {
                "Type": "AWS::EC2::SecurityGroup",
                "Properties": {
                    "GroupDescription": "test security group",
                    "Tags": [
                        {
                            "Key": "sg-name",
                            "Value": "sg2"
                        }
                    ]
                },
            },
            "test-sg-ingress": {
                "Type": "AWS::EC2::SecurityGroupIngress",
                "Properties": {
                    "GroupName": "test-security-group1",
                    "IpProtocol": "tcp",
                    "FromPort": "80",
                    "ToPort": "8080",
                    "SourceSecurityGroupId": {"Ref": "test-security-group2"},
                }
            }
        }
    }

    template_json = json.dumps(template)
    cf_conn = boto.cloudformation.connect_to_region("us-west-1")
    cf_conn.create_stack(
        "test_stack",
        template_body=template_json,
    )
    security_group1 = ec2_conn.get_all_security_groups(
        groupnames=["test-security-group1"])[0]
    security_group2 = ec2_conn.get_all_security_groups(
        filters={"tag:sg-name": "sg2"})[0]

    security_group1.rules.should.have.length_of(1)
    security_group1.rules[0].grants.should.have.length_of(1)
    security_group1.rules[0].grants[
        0].group_id.should.equal(security_group2.id)
    security_group1.rules[0].ip_protocol.should.equal('tcp')
    security_group1.rules[0].from_port.should.equal('80')
    security_group1.rules[0].to_port.should.equal('8080')


@mock_cloudformation_deprecated
@mock_ec2_deprecated
def test_security_group_ingress_separate_from_security_group_by_id_using_vpc():
    vpc_conn = boto.vpc.connect_to_region("us-west-1")
    vpc = vpc_conn.create_vpc("10.0.0.0/16")

    template = {
        "AWSTemplateFormatVersion": "2010-09-09",
        "Resources": {
            "test-security-group1": {
                "Type": "AWS::EC2::SecurityGroup",
                "Properties": {
                    "GroupDescription": "test security group",
                    "VpcId": vpc.id,
                    "Tags": [
                        {
                            "Key": "sg-name",
                            "Value": "sg1"
                        }
                    ]
                },
            },
            "test-security-group2": {
                "Type": "AWS::EC2::SecurityGroup",
                "Properties": {
                    "GroupDescription": "test security group",
                    "VpcId": vpc.id,
                    "Tags": [
                        {
                            "Key": "sg-name",
                            "Value": "sg2"
                        }
                    ]
                },
            },
            "test-sg-ingress": {
                "Type": "AWS::EC2::SecurityGroupIngress",
                "Properties": {
                    "GroupId": {"Ref": "test-security-group1"},
                    "VpcId": vpc.id,
                    "IpProtocol": "tcp",
                    "FromPort": "80",
                    "ToPort": "8080",
                    "SourceSecurityGroupId": {"Ref": "test-security-group2"},
                }
            }
        }
    }

    template_json = json.dumps(template)
    cf_conn = boto.cloudformation.connect_to_region("us-west-1")
    cf_conn.create_stack(
        "test_stack",
        template_body=template_json,
    )
    security_group1 = vpc_conn.get_all_security_groups(
        filters={"tag:sg-name": "sg1"})[0]
    security_group2 = vpc_conn.get_all_security_groups(
        filters={"tag:sg-name": "sg2"})[0]

    security_group1.rules.should.have.length_of(1)
    security_group1.rules[0].grants.should.have.length_of(1)
    security_group1.rules[0].grants[
        0].group_id.should.equal(security_group2.id)
    security_group1.rules[0].ip_protocol.should.equal('tcp')
    security_group1.rules[0].from_port.should.equal('80')
    security_group1.rules[0].to_port.should.equal('8080')


@mock_cloudformation_deprecated
@mock_ec2_deprecated
def test_security_group_with_update():
    vpc_conn = boto.vpc.connect_to_region("us-west-1")
    vpc1 = vpc_conn.create_vpc("10.0.0.0/16")

    template = {
        "AWSTemplateFormatVersion": "2010-09-09",
        "Resources": {
            "test-security-group": {
                "Type": "AWS::EC2::SecurityGroup",
                "Properties": {
                    "GroupDescription": "test security group",
                    "VpcId": vpc1.id,
                    "Tags": [
                        {
                            "Key": "sg-name",
                            "Value": "sg"
                        }
                    ]
                },
            },
        }
    }

    template_json = json.dumps(template)
    cf_conn = boto.cloudformation.connect_to_region("us-west-1")
    cf_conn.create_stack(
        "test_stack",
        template_body=template_json,
    )
    security_group = vpc_conn.get_all_security_groups(
        filters={"tag:sg-name": "sg"})[0]
    security_group.vpc_id.should.equal(vpc1.id)

    vpc2 = vpc_conn.create_vpc("10.1.0.0/16")
    template['Resources'][
        'test-security-group']['Properties']['VpcId'] = vpc2.id
    template_json = json.dumps(template)
    cf_conn.update_stack(
        "test_stack",
        template_body=template_json,
    )
    security_group = vpc_conn.get_all_security_groups(
        filters={"tag:sg-name": "sg"})[0]
    security_group.vpc_id.should.equal(vpc2.id)


@mock_cloudformation_deprecated
@mock_ec2_deprecated
def test_subnets_should_be_created_with_availability_zone():
    vpc_conn = boto.vpc.connect_to_region('us-west-1')
    vpc = vpc_conn.create_vpc("10.0.0.0/16")

    subnet_template = {
        "AWSTemplateFormatVersion": "2010-09-09",
        "Resources": {
            "testSubnet": {
                "Type": "AWS::EC2::Subnet",
                "Properties": {
                    "VpcId": vpc.id,
                    "CidrBlock": "10.0.0.0/24",
                    "AvailabilityZone": "us-west-1b",
                }
            }
        }
    }
    cf_conn = boto.cloudformation.connect_to_region("us-west-1")
    template_json = json.dumps(subnet_template)
    cf_conn.create_stack(
        "test_stack",
        template_body=template_json,
    )
    subnet = vpc_conn.get_all_subnets(filters={'cidrBlock': '10.0.0.0/24'})[0]
    subnet.availability_zone.should.equal('us-west-1b')


@mock_cloudformation_deprecated
@mock_datapipeline_deprecated
def test_datapipeline():
    dp_template = {
        "AWSTemplateFormatVersion": "2010-09-09",
        "Resources": {
            "dataPipeline": {
                "Properties": {
                    "Activate": "true",
                    "Name": "testDataPipeline",
                    "PipelineObjects": [
                        {
                            "Fields": [
                                {
                                    "Key": "failureAndRerunMode",
                                    "StringValue": "CASCADE"
                                },
                                {
                                    "Key": "scheduleType",
                                    "StringValue": "cron"
                                },
                                {
                                    "Key": "schedule",
                                    "RefValue": "DefaultSchedule"
                                },
                                {
                                    "Key": "pipelineLogUri",
                                    "StringValue": "s3://bucket/logs"
                                },
                                {
                                    "Key": "type",
                                    "StringValue": "Default"
                                },
                            ],
                            "Id": "Default",
                            "Name": "Default"
                        },
                        {
                            "Fields": [
                                {
                                    "Key": "startDateTime",
                                    "StringValue": "1970-01-01T01:00:00"
                                },
                                {
                                    "Key": "period",
                                    "StringValue": "1 Day"
                                },
                                {
                                    "Key": "type",
                                    "StringValue": "Schedule"
                                }
                            ],
                            "Id": "DefaultSchedule",
                            "Name": "RunOnce"
                        }
                    ],
                    "PipelineTags": []
                },
                "Type": "AWS::DataPipeline::Pipeline"
            }
        }
    }
    cf_conn = boto.cloudformation.connect_to_region("us-east-1")
    template_json = json.dumps(dp_template)
    stack_id = cf_conn.create_stack(
        "test_stack",
        template_body=template_json,
    )

    dp_conn = boto.datapipeline.connect_to_region('us-east-1')
    data_pipelines = dp_conn.list_pipelines()

    data_pipelines['pipelineIdList'].should.have.length_of(1)
    data_pipelines['pipelineIdList'][0][
        'name'].should.equal('testDataPipeline')

    stack_resources = cf_conn.list_stack_resources(stack_id)
    stack_resources.should.have.length_of(1)
    stack_resources[0].physical_resource_id.should.equal(
        data_pipelines['pipelineIdList'][0]['id'])


def _process_lamda(pfunc):
    import io
    import zipfile
    zip_output = io.BytesIO()
    zip_file = zipfile.ZipFile(zip_output, 'w', zipfile.ZIP_DEFLATED)
    zip_file.writestr('lambda_function.zip', pfunc)
    zip_file.close()
    zip_output.seek(0)
    return zip_output.read()


def get_test_zip_file1():
    pfunc = """
def lambda_handler(event, context):
    return (event, context)
"""
    return _process_lamda(pfunc)


@mock_cloudformation
@mock_lambda
def test_lambda_function():
    # switch this to python as backend lambda only supports python execution.
    template = {
        "AWSTemplateFormatVersion": "2010-09-09",
        "Resources": {
            "lambdaTest": {
                "Type": "AWS::Lambda::Function",
                "Properties": {
                    "Code": {
                        "ZipFile": base64.b64encode(get_test_zip_file1()).decode('utf-8')
                    },
                    "Handler": "lambda_function.handler",
                    "Description": "Test function",
                    "MemorySize": 128,
                    "Role": "test-role",
                    "Runtime": "python2.7"
                }
            }
        }
    }

    template_json = json.dumps(template)
    cf_conn = boto3.client('cloudformation', 'us-east-1')
    cf_conn.create_stack(
        StackName="test_stack",
        TemplateBody=template_json,
    )

    conn = boto3.client('lambda', 'us-east-1')
    result = conn.list_functions()
    result['Functions'].should.have.length_of(1)
    result['Functions'][0]['Description'].should.equal('Test function')
    result['Functions'][0]['Handler'].should.equal('lambda_function.handler')
    result['Functions'][0]['MemorySize'].should.equal(128)
    result['Functions'][0]['Role'].should.equal('test-role')
    result['Functions'][0]['Runtime'].should.equal('python2.7')


@mock_cloudformation
@mock_ec2
def test_nat_gateway():
    ec2_conn = boto3.client('ec2', 'us-east-1')
    vpc_id = ec2_conn.create_vpc(CidrBlock="10.0.0.0/16")['Vpc']['VpcId']
    subnet_id = ec2_conn.create_subnet(
        CidrBlock='10.0.1.0/24', VpcId=vpc_id)['Subnet']['SubnetId']
    route_table_id = ec2_conn.create_route_table(
        VpcId=vpc_id)['RouteTable']['RouteTableId']

    template = {
        "AWSTemplateFormatVersion": "2010-09-09",
        "Resources": {
            "NAT": {
                "DependsOn": "vpcgatewayattachment",
                "Type": "AWS::EC2::NatGateway",
                "Properties": {
                    "AllocationId": {"Fn::GetAtt": ["EIP", "AllocationId"]},
                    "SubnetId": subnet_id
                }
            },
            "EIP": {
                "Type": "AWS::EC2::EIP",
                "Properties": {
                    "Domain": "vpc"
                }
            },
            "Route": {
                "Type": "AWS::EC2::Route",
                "Properties": {
                    "RouteTableId": route_table_id,
                    "DestinationCidrBlock": "0.0.0.0/0",
                    "NatGatewayId": {"Ref": "NAT"}
                }
            },
            "internetgateway": {
                "Type": "AWS::EC2::InternetGateway"
            },
            "vpcgatewayattachment": {
                "Type": "AWS::EC2::VPCGatewayAttachment",
                "Properties": {
                    "InternetGatewayId": {
                        "Ref": "internetgateway"
                    },
                    "VpcId": vpc_id,
                },
            }
        }
    }

    cf_conn = boto3.client('cloudformation', 'us-east-1')
    cf_conn.create_stack(
        StackName="test_stack",
        TemplateBody=json.dumps(template),
    )

    result = ec2_conn.describe_nat_gateways()

    result['NatGateways'].should.have.length_of(1)
    result['NatGateways'][0]['VpcId'].should.equal(vpc_id)
    result['NatGateways'][0]['SubnetId'].should.equal(subnet_id)
    result['NatGateways'][0]['State'].should.equal('available')


@mock_cloudformation()
@mock_kms()
def test_stack_kms():
    kms_key_template = {
        'Resources': {
            'kmskey': {
                'Properties': {
                    'Description': 'A kms key',
                    'EnableKeyRotation': True,
                    'Enabled': True,
                    'KeyPolicy': 'a policy',
                },
                'Type': 'AWS::KMS::Key'
            }
        }
    }
    kms_key_template_json = json.dumps(kms_key_template)

    cf_conn = boto3.client('cloudformation', 'us-east-1')
    cf_conn.create_stack(
        StackName='test_stack',
        TemplateBody=kms_key_template_json,
    )

    kms_conn = boto3.client('kms', 'us-east-1')
    keys = kms_conn.list_keys()['Keys']
    len(keys).should.equal(1)
    result = kms_conn.describe_key(KeyId=keys[0]['KeyId'])

    result['KeyMetadata']['Enabled'].should.equal(True)
    result['KeyMetadata']['KeyUsage'].should.equal('ENCRYPT_DECRYPT')


@mock_cloudformation()
@mock_ec2()
def test_stack_spot_fleet():
    conn = boto3.client('ec2', 'us-east-1')

    vpc = conn.create_vpc(CidrBlock="10.0.0.0/8")['Vpc']
    subnet = conn.create_subnet(
        VpcId=vpc['VpcId'], CidrBlock='10.0.0.0/16', AvailabilityZone='us-east-1a')['Subnet']
    subnet_id = subnet['SubnetId']

    spot_fleet_template = {
        'Resources': {
            "SpotFleet": {
                "Type": "AWS::EC2::SpotFleet",
                "Properties": {
                    "SpotFleetRequestConfigData": {
                        "IamFleetRole": "arn:aws:iam::123456789012:role/fleet",
                        "SpotPrice": "0.12",
                        "TargetCapacity": 6,
                        "AllocationStrategy": "diversified",
                        "LaunchSpecifications": [
                          {
                              "EbsOptimized": "false",
                              "InstanceType": 't2.small',
                              "ImageId": "ami-1234",
                              "SubnetId": subnet_id,
                              "WeightedCapacity": "2",
                              "SpotPrice": "0.13",
                          },
                            {
                              "EbsOptimized": "true",
                              "InstanceType": 't2.large',
                              "ImageId": "ami-1234",
                              "Monitoring": {"Enabled": "true"},
                              "SecurityGroups": [{"GroupId": "sg-123"}],
                              "SubnetId": subnet_id,
                              "IamInstanceProfile": {"Arn": "arn:aws:iam::123456789012:role/fleet"},
                              "WeightedCapacity": "4",
                              "SpotPrice": "10.00",
                          }
                        ]
                    }
                }
            }
        }
    }
    spot_fleet_template_json = json.dumps(spot_fleet_template)

    cf_conn = boto3.client('cloudformation', 'us-east-1')
    stack_id = cf_conn.create_stack(
        StackName='test_stack',
        TemplateBody=spot_fleet_template_json,
    )['StackId']

    stack_resources = cf_conn.list_stack_resources(StackName=stack_id)
    stack_resources['StackResourceSummaries'].should.have.length_of(1)
    spot_fleet_id = stack_resources[
        'StackResourceSummaries'][0]['PhysicalResourceId']

    spot_fleet_requests = conn.describe_spot_fleet_requests(
        SpotFleetRequestIds=[spot_fleet_id])['SpotFleetRequestConfigs']
    len(spot_fleet_requests).should.equal(1)
    spot_fleet_request = spot_fleet_requests[0]
    spot_fleet_request['SpotFleetRequestState'].should.equal("active")
    spot_fleet_config = spot_fleet_request['SpotFleetRequestConfig']

    spot_fleet_config['SpotPrice'].should.equal('0.12')
    spot_fleet_config['TargetCapacity'].should.equal(6)
    spot_fleet_config['IamFleetRole'].should.equal(
        'arn:aws:iam::123456789012:role/fleet')
    spot_fleet_config['AllocationStrategy'].should.equal('diversified')
    spot_fleet_config['FulfilledCapacity'].should.equal(6.0)

    len(spot_fleet_config['LaunchSpecifications']).should.equal(2)
    launch_spec = spot_fleet_config['LaunchSpecifications'][0]

    launch_spec['EbsOptimized'].should.equal(False)
    launch_spec['ImageId'].should.equal("ami-1234")
    launch_spec['InstanceType'].should.equal("t2.small")
    launch_spec['SubnetId'].should.equal(subnet_id)
    launch_spec['SpotPrice'].should.equal("0.13")
    launch_spec['WeightedCapacity'].should.equal(2.0)<|MERGE_RESOLUTION|>--- conflicted
+++ resolved
@@ -717,14 +717,9 @@
         resource for resource in resources if resource.resource_type == 'AWS::EC2::Subnet'][0]
     subnet_resource.physical_resource_id.should.equal(subnet.id)
 
-<<<<<<< HEAD
     eip_resource = [
         resource for resource in resources if resource.resource_type == 'AWS::EC2::EIP'][0]
-    eip_resource.physical_resource_id.should.equal(eip.allocation_id)
-=======
-    eip_resource = [resource for resource in resources if resource.resource_type == 'AWS::EC2::EIP'][0]
     eip_resource.physical_resource_id.should.equal(eip.public_ip)
->>>>>>> 0393c384
 
 
 @mock_cloudformation()
@@ -1035,14 +1030,9 @@
 
     stack = conn.describe_stacks()[0]
     resources = stack.describe_resources()
-<<<<<<< HEAD
     cfn_eip = [
         resource for resource in resources if resource.resource_type == 'AWS::EC2::EIP'][0]
-    cfn_eip.physical_resource_id.should.equal(eip.allocation_id)
-=======
-    cfn_eip = [resource for resource in resources if resource.resource_type == 'AWS::EC2::EIP'][0]
     cfn_eip.physical_resource_id.should.equal(eip.public_ip)
->>>>>>> 0393c384
 
 
 @mock_ec2_deprecated()
