--- conflicted
+++ resolved
@@ -1,4 +1,3 @@
-<<<<<<< HEAD
 from __future__ import unicode_literals
 import json
 
@@ -1953,7 +1952,12 @@
                     "Description": "Test function",
                     "MemorySize": 128,
                     "Role": "test-role",
-                    "Runtime": "python2.7"
+                    "Runtime": "python2.7",
+                    "Environment": {
+                        "Variables": {
+                            "TEST_ENV_KEY": "test-env-val",
+                        }
+                    },
                 }
             }
         }
@@ -1974,6 +1978,9 @@
     result['Functions'][0]['MemorySize'].should.equal(128)
     result['Functions'][0]['Role'].should.equal('test-role')
     result['Functions'][0]['Runtime'].should.equal('python2.7')
+    result['Functions'][0]['Environment'].should.equal({
+        "Variables": {"TEST_ENV_KEY": "test-env-val"}
+    })
 
 
 @mock_cloudformation
@@ -2425,2441 +2432,4 @@
     name = list(filter(lambda item: item['OutputKey'] == 'albname', stacks[0]['Outputs']))[0]
 
     dns['OutputValue'].should.equal(load_balancers[0]['DNSName'])
-    name['OutputValue'].should.equal(load_balancers[0]['LoadBalancerName'])
-=======
-from __future__ import unicode_literals
-import json
-
-import base64
-import boto
-import boto.cloudformation
-import boto.datapipeline
-import boto.ec2
-import boto.ec2.autoscale
-import boto.ec2.elb
-from boto.exception import BotoServerError
-import boto.iam
-import boto.redshift
-import boto.sns
-import boto.sqs
-import boto.vpc
-import boto3
-import sure  # noqa
-
-from moto import (
-    mock_autoscaling_deprecated,
-    mock_cloudformation,
-    mock_cloudformation_deprecated,
-    mock_datapipeline_deprecated,
-    mock_ec2,
-    mock_ec2_deprecated,
-    mock_elb,
-    mock_elb_deprecated,
-    mock_iam_deprecated,
-    mock_kms,
-    mock_lambda,
-    mock_rds_deprecated,
-    mock_rds2,
-    mock_rds2_deprecated,
-    mock_redshift,
-    mock_redshift_deprecated,
-    mock_route53_deprecated,
-    mock_sns_deprecated,
-    mock_sqs,
-    mock_sqs_deprecated,
-    mock_elbv2)
-
-from .fixtures import (
-    ec2_classic_eip,
-    fn_join,
-    rds_mysql_with_db_parameter_group,
-    rds_mysql_with_read_replica,
-    redshift,
-    route53_ec2_instance_with_public_ip,
-    route53_health_check,
-    route53_roundrobin,
-    single_instance_with_ebs_volume,
-    vpc_eip,
-    vpc_single_instance_in_subnet,
-)
-
-
-@mock_cloudformation_deprecated()
-def test_stack_sqs_integration():
-    sqs_template = {
-        "AWSTemplateFormatVersion": "2010-09-09",
-        "Resources": {
-            "QueueGroup": {
-
-                "Type": "AWS::SQS::Queue",
-                "Properties": {
-                    "QueueName": "my-queue",
-                    "VisibilityTimeout": 60,
-                }
-            },
-        },
-    }
-    sqs_template_json = json.dumps(sqs_template)
-
-    conn = boto.cloudformation.connect_to_region("us-west-1")
-    conn.create_stack(
-        "test_stack",
-        template_body=sqs_template_json,
-    )
-
-    stack = conn.describe_stacks()[0]
-    queue = stack.describe_resources()[0]
-    queue.resource_type.should.equal('AWS::SQS::Queue')
-    queue.logical_resource_id.should.equal("QueueGroup")
-    queue.physical_resource_id.should.equal("my-queue")
-
-
-@mock_cloudformation_deprecated()
-def test_stack_list_resources():
-    sqs_template = {
-        "AWSTemplateFormatVersion": "2010-09-09",
-        "Resources": {
-            "QueueGroup": {
-
-                "Type": "AWS::SQS::Queue",
-                "Properties": {
-                    "QueueName": "my-queue",
-                    "VisibilityTimeout": 60,
-                }
-            },
-        },
-    }
-    sqs_template_json = json.dumps(sqs_template)
-
-    conn = boto.cloudformation.connect_to_region("us-west-1")
-    conn.create_stack(
-        "test_stack",
-        template_body=sqs_template_json,
-    )
-
-    resources = conn.list_stack_resources("test_stack")
-    assert len(resources) == 1
-    queue = resources[0]
-    queue.resource_type.should.equal('AWS::SQS::Queue')
-    queue.logical_resource_id.should.equal("QueueGroup")
-    queue.physical_resource_id.should.equal("my-queue")
-
-
-@mock_cloudformation_deprecated()
-@mock_sqs_deprecated()
-def test_update_stack():
-    sqs_template = {
-        "AWSTemplateFormatVersion": "2010-09-09",
-        "Resources": {
-            "QueueGroup": {
-
-                "Type": "AWS::SQS::Queue",
-                "Properties": {
-                    "QueueName": "my-queue",
-                    "VisibilityTimeout": 60,
-                }
-            },
-        },
-    }
-    sqs_template_json = json.dumps(sqs_template)
-
-    conn = boto.cloudformation.connect_to_region("us-west-1")
-    conn.create_stack(
-        "test_stack",
-        template_body=sqs_template_json,
-    )
-
-    sqs_conn = boto.sqs.connect_to_region("us-west-1")
-    queues = sqs_conn.get_all_queues()
-    queues.should.have.length_of(1)
-    queues[0].get_attributes('VisibilityTimeout')[
-        'VisibilityTimeout'].should.equal('60')
-
-    sqs_template['Resources']['QueueGroup'][
-        'Properties']['VisibilityTimeout'] = 100
-    sqs_template_json = json.dumps(sqs_template)
-    conn.update_stack("test_stack", sqs_template_json)
-
-    queues = sqs_conn.get_all_queues()
-    queues.should.have.length_of(1)
-    queues[0].get_attributes('VisibilityTimeout')[
-        'VisibilityTimeout'].should.equal('100')
-
-
-@mock_cloudformation_deprecated()
-@mock_sqs_deprecated()
-def test_update_stack_and_remove_resource():
-    sqs_template = {
-        "AWSTemplateFormatVersion": "2010-09-09",
-        "Resources": {
-            "QueueGroup": {
-
-                "Type": "AWS::SQS::Queue",
-                "Properties": {
-                    "QueueName": "my-queue",
-                    "VisibilityTimeout": 60,
-                }
-            },
-        },
-    }
-    sqs_template_json = json.dumps(sqs_template)
-
-    conn = boto.cloudformation.connect_to_region("us-west-1")
-    conn.create_stack(
-        "test_stack",
-        template_body=sqs_template_json,
-    )
-
-    sqs_conn = boto.sqs.connect_to_region("us-west-1")
-    queues = sqs_conn.get_all_queues()
-    queues.should.have.length_of(1)
-
-    sqs_template['Resources'].pop('QueueGroup')
-    sqs_template_json = json.dumps(sqs_template)
-    conn.update_stack("test_stack", sqs_template_json)
-
-    queues = sqs_conn.get_all_queues()
-    queues.should.have.length_of(0)
-
-
-@mock_cloudformation_deprecated()
-@mock_sqs_deprecated()
-def test_update_stack_and_add_resource():
-    sqs_template = {
-        "AWSTemplateFormatVersion": "2010-09-09",
-        "Resources": {},
-    }
-    sqs_template_json = json.dumps(sqs_template)
-
-    conn = boto.cloudformation.connect_to_region("us-west-1")
-    conn.create_stack(
-        "test_stack",
-        template_body=sqs_template_json,
-    )
-
-    sqs_conn = boto.sqs.connect_to_region("us-west-1")
-    queues = sqs_conn.get_all_queues()
-    queues.should.have.length_of(0)
-
-    sqs_template = {
-        "AWSTemplateFormatVersion": "2010-09-09",
-        "Resources": {
-            "QueueGroup": {
-
-                "Type": "AWS::SQS::Queue",
-                "Properties": {
-                    "QueueName": "my-queue",
-                    "VisibilityTimeout": 60,
-                }
-            },
-        },
-    }
-    sqs_template_json = json.dumps(sqs_template)
-    conn.update_stack("test_stack", sqs_template_json)
-
-    queues = sqs_conn.get_all_queues()
-    queues.should.have.length_of(1)
-
-
-@mock_ec2_deprecated()
-@mock_cloudformation_deprecated()
-def test_stack_ec2_integration():
-    ec2_template = {
-        "AWSTemplateFormatVersion": "2010-09-09",
-        "Resources": {
-            "WebServerGroup": {
-                "Type": "AWS::EC2::Instance",
-                "Properties": {
-                    "ImageId": "ami-1234abcd",
-                    "UserData": "some user data",
-                }
-            },
-        },
-    }
-    ec2_template_json = json.dumps(ec2_template)
-
-    conn = boto.cloudformation.connect_to_region("us-west-1")
-    conn.create_stack(
-        "ec2_stack",
-        template_body=ec2_template_json,
-    )
-
-    ec2_conn = boto.ec2.connect_to_region("us-west-1")
-    reservation = ec2_conn.get_all_instances()[0]
-    ec2_instance = reservation.instances[0]
-
-    stack = conn.describe_stacks()[0]
-    instance = stack.describe_resources()[0]
-    instance.resource_type.should.equal('AWS::EC2::Instance')
-    instance.logical_resource_id.should.contain("WebServerGroup")
-    instance.physical_resource_id.should.equal(ec2_instance.id)
-
-
-@mock_ec2_deprecated()
-@mock_elb_deprecated()
-@mock_cloudformation_deprecated()
-def test_stack_elb_integration_with_attached_ec2_instances():
-    elb_template = {
-        "AWSTemplateFormatVersion": "2010-09-09",
-        "Resources": {
-            "MyELB": {
-                "Type": "AWS::ElasticLoadBalancing::LoadBalancer",
-                "Properties": {
-                    "Instances": [{"Ref": "Ec2Instance1"}],
-                    "LoadBalancerName": "test-elb",
-                    "AvailabilityZones": ['us-east-1'],
-                    "Listeners": [
-                        {
-                            "InstancePort": "80",
-                            "LoadBalancerPort": "80",
-                            "Protocol": "HTTP",
-                        }
-                    ],
-                }
-            },
-            "Ec2Instance1": {
-                "Type": "AWS::EC2::Instance",
-                "Properties": {
-                    "ImageId": "ami-1234abcd",
-                    "UserData": "some user data",
-                }
-            },
-        },
-    }
-    elb_template_json = json.dumps(elb_template)
-
-    conn = boto.cloudformation.connect_to_region("us-west-1")
-    conn.create_stack(
-        "elb_stack",
-        template_body=elb_template_json,
-    )
-
-    elb_conn = boto.ec2.elb.connect_to_region("us-west-1")
-    load_balancer = elb_conn.get_all_load_balancers()[0]
-
-    ec2_conn = boto.ec2.connect_to_region("us-west-1")
-    reservation = ec2_conn.get_all_instances()[0]
-    ec2_instance = reservation.instances[0]
-
-    load_balancer.instances[0].id.should.equal(ec2_instance.id)
-    list(load_balancer.availability_zones).should.equal(['us-east-1'])
-
-
-@mock_elb_deprecated()
-@mock_cloudformation_deprecated()
-def test_stack_elb_integration_with_health_check():
-    elb_template = {
-        "AWSTemplateFormatVersion": "2010-09-09",
-        "Resources": {
-            "MyELB": {
-                "Type": "AWS::ElasticLoadBalancing::LoadBalancer",
-                "Properties": {
-                    "LoadBalancerName": "test-elb",
-                    "AvailabilityZones": ['us-west-1'],
-                    "HealthCheck": {
-                        "HealthyThreshold": "3",
-                        "Interval": "5",
-                        "Target": "HTTP:80/healthcheck",
-                        "Timeout": "4",
-                        "UnhealthyThreshold": "2",
-                    },
-                    "Listeners": [
-                        {
-                            "InstancePort": "80",
-                            "LoadBalancerPort": "80",
-                            "Protocol": "HTTP",
-                        }
-                    ],
-                }
-            },
-        },
-    }
-    elb_template_json = json.dumps(elb_template)
-
-    conn = boto.cloudformation.connect_to_region("us-west-1")
-    conn.create_stack(
-        "elb_stack",
-        template_body=elb_template_json,
-    )
-
-    elb_conn = boto.ec2.elb.connect_to_region("us-west-1")
-    load_balancer = elb_conn.get_all_load_balancers()[0]
-    health_check = load_balancer.health_check
-
-    health_check.healthy_threshold.should.equal(3)
-    health_check.interval.should.equal(5)
-    health_check.target.should.equal("HTTP:80/healthcheck")
-    health_check.timeout.should.equal(4)
-    health_check.unhealthy_threshold.should.equal(2)
-
-
-@mock_elb_deprecated()
-@mock_cloudformation_deprecated()
-def test_stack_elb_integration_with_update():
-    elb_template = {
-        "AWSTemplateFormatVersion": "2010-09-09",
-        "Resources": {
-            "MyELB": {
-                "Type": "AWS::ElasticLoadBalancing::LoadBalancer",
-                "Properties": {
-                    "LoadBalancerName": "test-elb",
-                    "AvailabilityZones": ['us-west-1a'],
-                    "Listeners": [
-                        {
-                            "InstancePort": "80",
-                            "LoadBalancerPort": "80",
-                            "Protocol": "HTTP",
-                        }
-                    ],
-                    "Policies": {"Ref": "AWS::NoValue"},
-                }
-            },
-        },
-    }
-    elb_template_json = json.dumps(elb_template)
-
-    conn = boto.cloudformation.connect_to_region("us-west-1")
-    conn.create_stack(
-        "elb_stack",
-        template_body=elb_template_json,
-    )
-
-    elb_conn = boto.ec2.elb.connect_to_region("us-west-1")
-    load_balancer = elb_conn.get_all_load_balancers()[0]
-    load_balancer.availability_zones[0].should.equal('us-west-1a')
-
-    elb_template['Resources']['MyELB']['Properties'][
-        'AvailabilityZones'] = ['us-west-1b']
-    elb_template_json = json.dumps(elb_template)
-    conn.update_stack(
-        "elb_stack",
-        template_body=elb_template_json,
-    )
-    load_balancer = elb_conn.get_all_load_balancers()[0]
-    load_balancer.availability_zones[0].should.equal('us-west-1b')
-
-
-@mock_ec2_deprecated()
-@mock_redshift_deprecated()
-@mock_cloudformation_deprecated()
-def test_redshift_stack():
-    redshift_template_json = json.dumps(redshift.template)
-
-    vpc_conn = boto.vpc.connect_to_region("us-west-2")
-    conn = boto.cloudformation.connect_to_region("us-west-2")
-    conn.create_stack(
-        "redshift_stack",
-        template_body=redshift_template_json,
-        parameters=[
-            ("DatabaseName", "mydb"),
-            ("ClusterType", "multi-node"),
-            ("NumberOfNodes", 2),
-            ("NodeType", "dw1.xlarge"),
-            ("MasterUsername", "myuser"),
-            ("MasterUserPassword", "mypass"),
-            ("InboundTraffic", "10.0.0.1/16"),
-            ("PortNumber", 5439),
-        ]
-    )
-
-    redshift_conn = boto.redshift.connect_to_region("us-west-2")
-
-    cluster_res = redshift_conn.describe_clusters()
-    clusters = cluster_res['DescribeClustersResponse'][
-        'DescribeClustersResult']['Clusters']
-    clusters.should.have.length_of(1)
-    cluster = clusters[0]
-    cluster['DBName'].should.equal("mydb")
-    cluster['NumberOfNodes'].should.equal(2)
-    cluster['NodeType'].should.equal("dw1.xlarge")
-    cluster['MasterUsername'].should.equal("myuser")
-    cluster['Port'].should.equal(5439)
-    cluster['VpcSecurityGroups'].should.have.length_of(1)
-    security_group_id = cluster['VpcSecurityGroups'][0]['VpcSecurityGroupId']
-
-    groups = vpc_conn.get_all_security_groups(group_ids=[security_group_id])
-    groups.should.have.length_of(1)
-    group = groups[0]
-    group.rules.should.have.length_of(1)
-    group.rules[0].grants[0].cidr_ip.should.equal("10.0.0.1/16")
-
-
-@mock_ec2_deprecated()
-@mock_cloudformation_deprecated()
-def test_stack_security_groups():
-    security_group_template = {
-        "AWSTemplateFormatVersion": "2010-09-09",
-        "Resources": {
-            "my-security-group": {
-                "Type": "AWS::EC2::SecurityGroup",
-                "Properties": {
-                    "GroupDescription": "My other group",
-                },
-            },
-            "Ec2Instance2": {
-                "Type": "AWS::EC2::Instance",
-                "Properties": {
-                    "SecurityGroups": [{"Ref": "InstanceSecurityGroup"}],
-                    "ImageId": "ami-1234abcd",
-                }
-            },
-            "InstanceSecurityGroup": {
-                "Type": "AWS::EC2::SecurityGroup",
-                "Properties": {
-                    "GroupDescription": "My security group",
-                    "Tags": [
-                        {
-                            "Key": "bar",
-                            "Value": "baz"
-                        }
-                    ],
-                    "SecurityGroupIngress": [{
-                        "IpProtocol": "tcp",
-                        "FromPort": "22",
-                        "ToPort": "22",
-                        "CidrIp": "123.123.123.123/32",
-                    }, {
-                        "IpProtocol": "tcp",
-                        "FromPort": "80",
-                        "ToPort": "8000",
-                        "SourceSecurityGroupId": {"Ref": "my-security-group"},
-                    }]
-                }
-            }
-        },
-    }
-    security_group_template_json = json.dumps(security_group_template)
-
-    conn = boto.cloudformation.connect_to_region("us-west-1")
-    conn.create_stack(
-        "security_group_stack",
-        template_body=security_group_template_json,
-        tags={"foo": "bar"}
-    )
-
-    ec2_conn = boto.ec2.connect_to_region("us-west-1")
-    instance_group = ec2_conn.get_all_security_groups(
-        filters={'description': ['My security group']})[0]
-    other_group = ec2_conn.get_all_security_groups(
-        filters={'description': ['My other group']})[0]
-
-    reservation = ec2_conn.get_all_instances()[0]
-    ec2_instance = reservation.instances[0]
-
-    ec2_instance.groups[0].id.should.equal(instance_group.id)
-    instance_group.description.should.equal("My security group")
-    instance_group.tags.should.have.key('foo').which.should.equal('bar')
-    instance_group.tags.should.have.key('bar').which.should.equal('baz')
-    rule1, rule2 = instance_group.rules
-    int(rule1.to_port).should.equal(22)
-    int(rule1.from_port).should.equal(22)
-    rule1.grants[0].cidr_ip.should.equal("123.123.123.123/32")
-    rule1.ip_protocol.should.equal('tcp')
-
-    int(rule2.to_port).should.equal(8000)
-    int(rule2.from_port).should.equal(80)
-    rule2.ip_protocol.should.equal('tcp')
-    rule2.grants[0].group_id.should.equal(other_group.id)
-
-
-@mock_autoscaling_deprecated()
-@mock_elb_deprecated()
-@mock_cloudformation_deprecated()
-@mock_ec2_deprecated()
-def test_autoscaling_group_with_elb():
-    web_setup_template = {
-        "AWSTemplateFormatVersion": "2010-09-09",
-
-        "Resources": {
-            "my-as-group": {
-                "Type": "AWS::AutoScaling::AutoScalingGroup",
-                "Properties": {
-                    "AvailabilityZones": ['us-east1'],
-                    "LaunchConfigurationName": {"Ref": "my-launch-config"},
-                    "MinSize": "2",
-                    "MaxSize": "2",
-                    "DesiredCapacity": "2",
-                    "LoadBalancerNames": [{"Ref": "my-elb"}],
-                    "Tags": [
-                        {
-                            "Key": "propagated-test-tag", "Value": "propagated-test-tag-value",
-                            "PropagateAtLaunch": True},
-                        {
-                            "Key": "not-propagated-test-tag",
-                            "Value": "not-propagated-test-tag-value",
-                            "PropagateAtLaunch": False
-                        }
-                    ]
-                },
-            },
-
-            "my-launch-config": {
-                "Type": "AWS::AutoScaling::LaunchConfiguration",
-                "Properties": {
-                    "ImageId": "ami-1234abcd",
-                    "UserData": "some user data",
-                }
-            },
-
-            "my-elb": {
-                "Type": "AWS::ElasticLoadBalancing::LoadBalancer",
-                "Properties": {
-                    "AvailabilityZones": ['us-east1'],
-                    "Listeners": [{
-                        "LoadBalancerPort": "80",
-                        "InstancePort": "80",
-                        "Protocol": "HTTP",
-                    }],
-                    "LoadBalancerName": "my-elb",
-                    "HealthCheck": {
-                        "Target": "HTTP:80",
-                        "HealthyThreshold": "3",
-                        "UnhealthyThreshold": "5",
-                        "Interval": "30",
-                        "Timeout": "5",
-                    },
-                },
-            },
-        }
-    }
-
-    web_setup_template_json = json.dumps(web_setup_template)
-
-    conn = boto.cloudformation.connect_to_region("us-west-1")
-    conn.create_stack(
-        "web_stack",
-        template_body=web_setup_template_json,
-    )
-
-    autoscale_conn = boto.ec2.autoscale.connect_to_region("us-west-1")
-    autoscale_group = autoscale_conn.get_all_groups()[0]
-    autoscale_group.launch_config_name.should.contain("my-launch-config")
-    autoscale_group.load_balancers[0].should.equal('my-elb')
-
-    # Confirm the Launch config was actually created
-    autoscale_conn.get_all_launch_configurations().should.have.length_of(1)
-
-    # Confirm the ELB was actually created
-    elb_conn = boto.ec2.elb.connect_to_region("us-west-1")
-    elb_conn.get_all_load_balancers().should.have.length_of(1)
-
-    stack = conn.describe_stacks()[0]
-    resources = stack.describe_resources()
-    as_group_resource = [resource for resource in resources if resource.resource_type ==
-                         'AWS::AutoScaling::AutoScalingGroup'][0]
-    as_group_resource.physical_resource_id.should.contain("my-as-group")
-
-    launch_config_resource = [
-        resource for resource in resources if
-        resource.resource_type == 'AWS::AutoScaling::LaunchConfiguration'][0]
-    launch_config_resource.physical_resource_id.should.contain(
-        "my-launch-config")
-
-    elb_resource = [resource for resource in resources if resource.resource_type ==
-                    'AWS::ElasticLoadBalancing::LoadBalancer'][0]
-    elb_resource.physical_resource_id.should.contain("my-elb")
-
-    # confirm the instances were created with the right tags
-    ec2_conn = boto.ec2.connect_to_region('us-west-1')
-    reservations = ec2_conn.get_all_reservations()
-    len(reservations).should.equal(1)
-    reservation = reservations[0]
-    len(reservation.instances).should.equal(2)
-    for instance in reservation.instances:
-        instance.tags['propagated-test-tag'].should.equal('propagated-test-tag-value')
-        instance.tags.keys().should_not.contain('not-propagated-test-tag')
-
-
-@mock_autoscaling_deprecated()
-@mock_cloudformation_deprecated()
-@mock_ec2_deprecated()
-def test_autoscaling_group_update():
-    asg_template = {
-        "AWSTemplateFormatVersion": "2010-09-09",
-        "Resources": {
-            "my-as-group": {
-                "Type": "AWS::AutoScaling::AutoScalingGroup",
-                "Properties": {
-                    "AvailabilityZones": ['us-west-1'],
-                    "LaunchConfigurationName": {"Ref": "my-launch-config"},
-                    "MinSize": "2",
-                    "MaxSize": "2",
-                    "DesiredCapacity": "2"
-                },
-            },
-
-            "my-launch-config": {
-                "Type": "AWS::AutoScaling::LaunchConfiguration",
-                "Properties": {
-                    "ImageId": "ami-1234abcd",
-                    "UserData": "some user data",
-                }
-            },
-        },
-    }
-    asg_template_json = json.dumps(asg_template)
-
-    conn = boto.cloudformation.connect_to_region("us-west-1")
-    conn.create_stack(
-        "asg_stack",
-        template_body=asg_template_json,
-    )
-
-    autoscale_conn = boto.ec2.autoscale.connect_to_region("us-west-1")
-    asg = autoscale_conn.get_all_groups()[0]
-    asg.min_size.should.equal(2)
-    asg.max_size.should.equal(2)
-    asg.desired_capacity.should.equal(2)
-
-    asg_template['Resources']['my-as-group']['Properties']['MaxSize'] = 3
-    asg_template['Resources']['my-as-group']['Properties']['Tags'] = [
-        {
-            "Key": "propagated-test-tag", "Value": "propagated-test-tag-value",
-            "PropagateAtLaunch": True},
-        {
-            "Key": "not-propagated-test-tag",
-            "Value": "not-propagated-test-tag-value",
-            "PropagateAtLaunch": False
-        }
-    ]
-    asg_template_json = json.dumps(asg_template)
-    conn.update_stack(
-        "asg_stack",
-        template_body=asg_template_json,
-    )
-    asg = autoscale_conn.get_all_groups()[0]
-    asg.min_size.should.equal(2)
-    asg.max_size.should.equal(3)
-    asg.desired_capacity.should.equal(2)
-
-    # confirm the instances were created with the right tags
-    ec2_conn = boto.ec2.connect_to_region('us-west-1')
-    reservations = ec2_conn.get_all_reservations()
-    running_instance_count = 0
-    for res in reservations:
-        for instance in res.instances:
-            if instance.state == 'running':
-                running_instance_count += 1
-                instance.tags['propagated-test-tag'].should.equal('propagated-test-tag-value')
-                instance.tags.keys().should_not.contain('not-propagated-test-tag')
-    running_instance_count.should.equal(2)
-
-
-@mock_ec2_deprecated()
-@mock_cloudformation_deprecated()
-def test_vpc_single_instance_in_subnet():
-    template_json = json.dumps(vpc_single_instance_in_subnet.template)
-    conn = boto.cloudformation.connect_to_region("us-west-1")
-    conn.create_stack(
-        "test_stack",
-        template_body=template_json,
-        parameters=[("KeyName", "my_key")],
-    )
-
-    vpc_conn = boto.vpc.connect_to_region("us-west-1")
-
-    vpc = vpc_conn.get_all_vpcs(filters={'cidrBlock': '10.0.0.0/16'})[0]
-    vpc.cidr_block.should.equal("10.0.0.0/16")
-
-    # Add this once we implement the endpoint
-    # vpc_conn.get_all_internet_gateways().should.have.length_of(1)
-
-    subnet = vpc_conn.get_all_subnets(filters={'vpcId': vpc.id})[0]
-    subnet.vpc_id.should.equal(vpc.id)
-
-    ec2_conn = boto.ec2.connect_to_region("us-west-1")
-    reservation = ec2_conn.get_all_instances()[0]
-    instance = reservation.instances[0]
-    instance.tags["Foo"].should.equal("Bar")
-    # Check that the EIP is attached the the EC2 instance
-    eip = ec2_conn.get_all_addresses()[0]
-    eip.domain.should.equal('vpc')
-    eip.instance_id.should.equal(instance.id)
-
-    security_group = ec2_conn.get_all_security_groups(
-        filters={'vpc_id': [vpc.id]})[0]
-    security_group.vpc_id.should.equal(vpc.id)
-
-    stack = conn.describe_stacks()[0]
-
-    vpc.tags.should.have.key('Application').which.should.equal(stack.stack_id)
-
-    resources = stack.describe_resources()
-    vpc_resource = [
-        resource for resource in resources if resource.resource_type == 'AWS::EC2::VPC'][0]
-    vpc_resource.physical_resource_id.should.equal(vpc.id)
-
-    subnet_resource = [
-        resource for resource in resources if resource.resource_type == 'AWS::EC2::Subnet'][0]
-    subnet_resource.physical_resource_id.should.equal(subnet.id)
-
-    eip_resource = [
-        resource for resource in resources if resource.resource_type == 'AWS::EC2::EIP'][0]
-    eip_resource.physical_resource_id.should.equal(eip.public_ip)
-
-
-@mock_cloudformation()
-@mock_ec2()
-@mock_rds2()
-def test_rds_db_parameter_groups():
-    ec2_conn = boto3.client("ec2", region_name="us-west-1")
-    ec2_conn.create_security_group(
-        GroupName='application', Description='Our Application Group')
-
-    template_json = json.dumps(rds_mysql_with_db_parameter_group.template)
-    cf_conn = boto3.client('cloudformation', 'us-west-1')
-    cf_conn.create_stack(
-        StackName="test_stack",
-        TemplateBody=template_json,
-        Parameters=[{'ParameterKey': key, 'ParameterValue': value} for
-                    key, value in [
-                        ("DBInstanceIdentifier", "master_db"),
-                        ("DBName", "my_db"),
-                        ("DBUser", "my_user"),
-                        ("DBPassword", "my_password"),
-                        ("DBAllocatedStorage", "20"),
-                        ("DBInstanceClass", "db.m1.medium"),
-                        ("EC2SecurityGroup", "application"),
-                        ("MultiAZ", "true"),
-                    ]
-                    ],
-    )
-
-    rds_conn = boto3.client('rds', region_name="us-west-1")
-
-    db_parameter_groups = rds_conn.describe_db_parameter_groups()
-    len(db_parameter_groups['DBParameterGroups']).should.equal(1)
-    db_parameter_group_name = db_parameter_groups[
-        'DBParameterGroups'][0]['DBParameterGroupName']
-
-    found_cloudformation_set_parameter = False
-    for db_parameter in rds_conn.describe_db_parameters(DBParameterGroupName=db_parameter_group_name)[
-        'Parameters']:
-        if db_parameter['ParameterName'] == 'BACKLOG_QUEUE_LIMIT' and db_parameter[
-            'ParameterValue'] == '2048':
-            found_cloudformation_set_parameter = True
-
-    found_cloudformation_set_parameter.should.equal(True)
-
-
-@mock_cloudformation_deprecated()
-@mock_ec2_deprecated()
-@mock_rds_deprecated()
-def test_rds_mysql_with_read_replica():
-    ec2_conn = boto.ec2.connect_to_region("us-west-1")
-    ec2_conn.create_security_group('application', 'Our Application Group')
-
-    template_json = json.dumps(rds_mysql_with_read_replica.template)
-    conn = boto.cloudformation.connect_to_region("us-west-1")
-    conn.create_stack(
-        "test_stack",
-        template_body=template_json,
-        parameters=[
-            ("DBInstanceIdentifier", "master_db"),
-            ("DBName", "my_db"),
-            ("DBUser", "my_user"),
-            ("DBPassword", "my_password"),
-            ("DBAllocatedStorage", "20"),
-            ("DBInstanceClass", "db.m1.medium"),
-            ("EC2SecurityGroup", "application"),
-            ("MultiAZ", "true"),
-        ],
-    )
-
-    rds_conn = boto.rds.connect_to_region("us-west-1")
-
-    primary = rds_conn.get_all_dbinstances("master_db")[0]
-    primary.master_username.should.equal("my_user")
-    primary.allocated_storage.should.equal(20)
-    primary.instance_class.should.equal("db.m1.medium")
-    primary.multi_az.should.equal(True)
-    list(primary.read_replica_dbinstance_identifiers).should.have.length_of(1)
-    replica_id = primary.read_replica_dbinstance_identifiers[0]
-
-    replica = rds_conn.get_all_dbinstances(replica_id)[0]
-    replica.instance_class.should.equal("db.m1.medium")
-
-    security_group_name = primary.security_groups[0].name
-    security_group = rds_conn.get_all_dbsecurity_groups(security_group_name)[0]
-    security_group.ec2_groups[0].name.should.equal("application")
-
-
-@mock_cloudformation_deprecated()
-@mock_ec2_deprecated()
-@mock_rds_deprecated()
-def test_rds_mysql_with_read_replica_in_vpc():
-    template_json = json.dumps(rds_mysql_with_read_replica.template)
-    conn = boto.cloudformation.connect_to_region("eu-central-1")
-    conn.create_stack(
-        "test_stack",
-        template_body=template_json,
-        parameters=[
-            ("DBInstanceIdentifier", "master_db"),
-            ("DBName", "my_db"),
-            ("DBUser", "my_user"),
-            ("DBPassword", "my_password"),
-            ("DBAllocatedStorage", "20"),
-            ("DBInstanceClass", "db.m1.medium"),
-            ("MultiAZ", "true"),
-        ],
-    )
-
-    rds_conn = boto.rds.connect_to_region("eu-central-1")
-    primary = rds_conn.get_all_dbinstances("master_db")[0]
-
-    subnet_group_name = primary.subnet_group.name
-    subnet_group = rds_conn.get_all_db_subnet_groups(subnet_group_name)[0]
-    subnet_group.description.should.equal("my db subnet group")
-
-
-@mock_autoscaling_deprecated()
-@mock_iam_deprecated()
-@mock_cloudformation_deprecated()
-def test_iam_roles():
-    iam_template = {
-        "AWSTemplateFormatVersion": "2010-09-09",
-
-        "Resources": {
-
-            "my-launch-config": {
-                "Properties": {
-                    "IamInstanceProfile": {"Ref": "my-instance-profile-with-path"},
-                    "ImageId": "ami-1234abcd",
-                },
-                "Type": "AWS::AutoScaling::LaunchConfiguration"
-            },
-            "my-instance-profile-with-path": {
-                "Properties": {
-                    "Path": "my-path",
-                    "Roles": [{"Ref": "my-role-with-path"}],
-                },
-                "Type": "AWS::IAM::InstanceProfile"
-            },
-            "my-instance-profile-no-path": {
-                "Properties": {
-                    "Roles": [{"Ref": "my-role-no-path"}],
-                },
-                "Type": "AWS::IAM::InstanceProfile"
-            },
-            "my-role-with-path": {
-                "Properties": {
-                    "AssumeRolePolicyDocument": {
-                        "Statement": [
-                            {
-                                "Action": [
-                                    "sts:AssumeRole"
-                                ],
-                                "Effect": "Allow",
-                                "Principal": {
-                                    "Service": [
-                                        "ec2.amazonaws.com"
-                                    ]
-                                }
-                            }
-                        ]
-                    },
-                    "Path": "my-path",
-                    "Policies": [
-                        {
-                            "PolicyDocument": {
-                                "Statement": [
-                                    {
-                                        "Action": [
-                                            "ec2:CreateTags",
-                                            "ec2:DescribeInstances",
-                                            "ec2:DescribeTags"
-                                        ],
-                                        "Effect": "Allow",
-                                        "Resource": [
-                                            "*"
-                                        ]
-                                    }
-                                ],
-                                "Version": "2012-10-17"
-                            },
-                            "PolicyName": "EC2_Tags"
-                        },
-                        {
-                            "PolicyDocument": {
-                                "Statement": [
-                                    {
-                                        "Action": [
-                                            "sqs:*"
-                                        ],
-                                        "Effect": "Allow",
-                                        "Resource": [
-                                            "*"
-                                        ]
-                                    }
-                                ],
-                                "Version": "2012-10-17"
-                            },
-                            "PolicyName": "SQS"
-                        },
-                    ]
-                },
-                "Type": "AWS::IAM::Role"
-            },
-            "my-role-no-path": {
-                "Properties": {
-                    "AssumeRolePolicyDocument": {
-                        "Statement": [
-                            {
-                                "Action": [
-                                    "sts:AssumeRole"
-                                ],
-                                "Effect": "Allow",
-                                "Principal": {
-                                    "Service": [
-                                        "ec2.amazonaws.com"
-                                    ]
-                                }
-                            }
-                        ]
-                    },
-                },
-                "Type": "AWS::IAM::Role"
-            }
-        }
-    }
-
-    iam_template_json = json.dumps(iam_template)
-    conn = boto.cloudformation.connect_to_region("us-west-1")
-    conn.create_stack(
-        "test_stack",
-        template_body=iam_template_json,
-    )
-
-    iam_conn = boto.iam.connect_to_region("us-west-1")
-
-    role_results = iam_conn.list_roles()['list_roles_response'][
-        'list_roles_result']['roles']
-    role_name_to_id = {}
-    for role_result in role_results:
-        role = iam_conn.get_role(role_result.role_name)
-        role.role_name.should.contain("my-role")
-        if 'with-path' in role.role_name:
-            role_name_to_id['with-path'] = role.role_id
-            role.path.should.equal("my-path")
-        else:
-            role_name_to_id['no-path'] = role.role_id
-            role.role_name.should.contain('no-path')
-            role.path.should.equal('/')
-
-    instance_profile_responses = iam_conn.list_instance_profiles()[
-        'list_instance_profiles_response']['list_instance_profiles_result']['instance_profiles']
-    instance_profile_responses.should.have.length_of(2)
-    instance_profile_names = []
-
-    for instance_profile_response in instance_profile_responses:
-        instance_profile = iam_conn.get_instance_profile(instance_profile_response.instance_profile_name)
-        instance_profile_names.append(instance_profile.instance_profile_name)
-        instance_profile.instance_profile_name.should.contain(
-            "my-instance-profile")
-        if "with-path" in instance_profile.instance_profile_name:
-            instance_profile.path.should.equal("my-path")
-            instance_profile.role_id.should.equal(role_name_to_id['with-path'])
-        else:
-            instance_profile.instance_profile_name.should.contain('no-path')
-            instance_profile.role_id.should.equal(role_name_to_id['no-path'])
-            instance_profile.path.should.equal('/')
-
-    autoscale_conn = boto.ec2.autoscale.connect_to_region("us-west-1")
-    launch_config = autoscale_conn.get_all_launch_configurations()[0]
-    launch_config.instance_profile_name.should.contain("my-instance-profile-with-path")
-
-    stack = conn.describe_stacks()[0]
-    resources = stack.describe_resources()
-    instance_profile_resources = [
-        resource for resource in resources if resource.resource_type == 'AWS::IAM::InstanceProfile']
-    {ip.physical_resource_id for ip in instance_profile_resources}.should.equal(set(instance_profile_names))
-
-    role_resources = [
-        resource for resource in resources if resource.resource_type == 'AWS::IAM::Role']
-    {r.physical_resource_id for r in role_resources}.should.equal(set(role_name_to_id.values()))
-
-
-@mock_ec2_deprecated()
-@mock_cloudformation_deprecated()
-def test_single_instance_with_ebs_volume():
-    template_json = json.dumps(single_instance_with_ebs_volume.template)
-    conn = boto.cloudformation.connect_to_region("us-west-1")
-    conn.create_stack(
-        "test_stack",
-        template_body=template_json,
-        parameters=[("KeyName", "key_name")]
-    )
-
-    ec2_conn = boto.ec2.connect_to_region("us-west-1")
-    reservation = ec2_conn.get_all_instances()[0]
-    ec2_instance = reservation.instances[0]
-
-    volumes = ec2_conn.get_all_volumes()
-    # Grab the mounted drive
-    volume = [
-        volume for volume in volumes if volume.attach_data.device == '/dev/sdh'][0]
-    volume.volume_state().should.equal('in-use')
-    volume.attach_data.instance_id.should.equal(ec2_instance.id)
-
-    stack = conn.describe_stacks()[0]
-    resources = stack.describe_resources()
-    ebs_volumes = [
-        resource for resource in resources if resource.resource_type == 'AWS::EC2::Volume']
-    ebs_volumes[0].physical_resource_id.should.equal(volume.id)
-
-
-@mock_cloudformation_deprecated()
-def test_create_template_without_required_param():
-    template_json = json.dumps(single_instance_with_ebs_volume.template)
-    conn = boto.cloudformation.connect_to_region("us-west-1")
-    conn.create_stack.when.called_with(
-        "test_stack",
-        template_body=template_json,
-    ).should.throw(BotoServerError)
-
-
-@mock_ec2_deprecated()
-@mock_cloudformation_deprecated()
-def test_classic_eip():
-    template_json = json.dumps(ec2_classic_eip.template)
-    conn = boto.cloudformation.connect_to_region("us-west-1")
-    conn.create_stack("test_stack", template_body=template_json)
-    ec2_conn = boto.ec2.connect_to_region("us-west-1")
-    eip = ec2_conn.get_all_addresses()[0]
-
-    stack = conn.describe_stacks()[0]
-    resources = stack.describe_resources()
-    cfn_eip = [
-        resource for resource in resources if resource.resource_type == 'AWS::EC2::EIP'][0]
-    cfn_eip.physical_resource_id.should.equal(eip.public_ip)
-
-
-@mock_ec2_deprecated()
-@mock_cloudformation_deprecated()
-def test_vpc_eip():
-    template_json = json.dumps(vpc_eip.template)
-    conn = boto.cloudformation.connect_to_region("us-west-1")
-    conn.create_stack("test_stack", template_body=template_json)
-    ec2_conn = boto.ec2.connect_to_region("us-west-1")
-    eip = ec2_conn.get_all_addresses()[0]
-
-    stack = conn.describe_stacks()[0]
-    resources = stack.describe_resources()
-    cfn_eip = [
-        resource for resource in resources if resource.resource_type == 'AWS::EC2::EIP'][0]
-    cfn_eip.physical_resource_id.should.equal(eip.public_ip)
-
-
-@mock_ec2_deprecated()
-@mock_cloudformation_deprecated()
-def test_fn_join():
-    template_json = json.dumps(fn_join.template)
-    conn = boto.cloudformation.connect_to_region("us-west-1")
-    conn.create_stack("test_stack", template_body=template_json)
-    ec2_conn = boto.ec2.connect_to_region("us-west-1")
-    eip = ec2_conn.get_all_addresses()[0]
-
-    stack = conn.describe_stacks()[0]
-    fn_join_output = stack.outputs[0]
-    fn_join_output.value.should.equal('test eip:{0}'.format(eip.public_ip))
-
-
-@mock_cloudformation_deprecated()
-@mock_sqs_deprecated()
-def test_conditional_resources():
-    sqs_template = {
-        "AWSTemplateFormatVersion": "2010-09-09",
-        "Parameters": {
-            "EnvType": {
-                "Description": "Environment type.",
-                "Type": "String",
-            }
-        },
-        "Conditions": {
-            "CreateQueue": {"Fn::Equals": [{"Ref": "EnvType"}, "prod"]}
-        },
-        "Resources": {
-            "QueueGroup": {
-                "Condition": "CreateQueue",
-                "Type": "AWS::SQS::Queue",
-                "Properties": {
-                    "QueueName": "my-queue",
-                    "VisibilityTimeout": 60,
-                }
-            },
-        },
-    }
-    sqs_template_json = json.dumps(sqs_template)
-
-    conn = boto.cloudformation.connect_to_region("us-west-1")
-    conn.create_stack(
-        "test_stack_without_queue",
-        template_body=sqs_template_json,
-        parameters=[("EnvType", "staging")],
-    )
-    sqs_conn = boto.sqs.connect_to_region("us-west-1")
-    list(sqs_conn.get_all_queues()).should.have.length_of(0)
-
-    conn = boto.cloudformation.connect_to_region("us-west-1")
-    conn.create_stack(
-        "test_stack_with_queue",
-        template_body=sqs_template_json,
-        parameters=[("EnvType", "prod")],
-    )
-    sqs_conn = boto.sqs.connect_to_region("us-west-1")
-    list(sqs_conn.get_all_queues()).should.have.length_of(1)
-
-
-@mock_cloudformation_deprecated()
-@mock_ec2_deprecated()
-def test_conditional_if_handling():
-    dummy_template = {
-        "AWSTemplateFormatVersion": "2010-09-09",
-        "Conditions": {
-            "EnvEqualsPrd": {
-                "Fn::Equals": [
-                    {
-                        "Ref": "ENV"
-                    },
-                    "prd"
-                ]
-            }
-        },
-        "Parameters": {
-            "ENV": {
-                "Default": "dev",
-                "Description": "Deployment environment for the stack (dev/prd)",
-                "Type": "String"
-            },
-        },
-        "Description": "Stack 1",
-        "Resources": {
-            "App1": {
-                "Properties": {
-                    "ImageId": {
-                        "Fn::If": [
-                            "EnvEqualsPrd",
-                            "ami-00000000",
-                            "ami-ffffffff"
-                        ]
-                    },
-                },
-                "Type": "AWS::EC2::Instance"
-            },
-        }
-    }
-    dummy_template_json = json.dumps(dummy_template)
-
-    conn = boto.cloudformation.connect_to_region("us-west-1")
-    conn.create_stack('test_stack1', template_body=dummy_template_json)
-    ec2_conn = boto.ec2.connect_to_region("us-west-1")
-    reservation = ec2_conn.get_all_instances()[0]
-    ec2_instance = reservation.instances[0]
-    ec2_instance.image_id.should.equal("ami-ffffffff")
-    ec2_instance.terminate()
-
-    conn = boto.cloudformation.connect_to_region("us-west-2")
-    conn.create_stack(
-        'test_stack1', template_body=dummy_template_json, parameters=[("ENV", "prd")])
-    ec2_conn = boto.ec2.connect_to_region("us-west-2")
-    reservation = ec2_conn.get_all_instances()[0]
-    ec2_instance = reservation.instances[0]
-    ec2_instance.image_id.should.equal("ami-00000000")
-
-
-@mock_cloudformation_deprecated()
-@mock_ec2_deprecated()
-def test_cloudformation_mapping():
-    dummy_template = {
-        "AWSTemplateFormatVersion": "2010-09-09",
-        "Mappings": {
-            "RegionMap": {
-                "us-east-1": {"32": "ami-6411e20d", "64": "ami-7a11e213"},
-                "us-west-1": {"32": "ami-c9c7978c", "64": "ami-cfc7978a"},
-                "eu-west-1": {"32": "ami-37c2f643", "64": "ami-31c2f645"},
-                "ap-southeast-1": {"32": "ami-66f28c34", "64": "ami-60f28c32"},
-                "ap-northeast-1": {"32": "ami-9c03a89d", "64": "ami-a003a8a1"}
-            }
-        },
-        "Resources": {
-            "WebServer": {
-                "Type": "AWS::EC2::Instance",
-                "Properties": {
-                    "ImageId": {
-                        "Fn::FindInMap": ["RegionMap", {"Ref": "AWS::Region"}, "32"]
-                    },
-                    "InstanceType": "m1.small"
-                },
-                "Type": "AWS::EC2::Instance",
-            },
-        },
-    }
-
-    dummy_template_json = json.dumps(dummy_template)
-
-    conn = boto.cloudformation.connect_to_region("us-east-1")
-    conn.create_stack('test_stack1', template_body=dummy_template_json)
-    ec2_conn = boto.ec2.connect_to_region("us-east-1")
-    reservation = ec2_conn.get_all_instances()[0]
-    ec2_instance = reservation.instances[0]
-    ec2_instance.image_id.should.equal("ami-6411e20d")
-
-    conn = boto.cloudformation.connect_to_region("us-west-1")
-    conn.create_stack('test_stack1', template_body=dummy_template_json)
-    ec2_conn = boto.ec2.connect_to_region("us-west-1")
-    reservation = ec2_conn.get_all_instances()[0]
-    ec2_instance = reservation.instances[0]
-    ec2_instance.image_id.should.equal("ami-c9c7978c")
-
-
-@mock_cloudformation_deprecated()
-@mock_route53_deprecated()
-def test_route53_roundrobin():
-    route53_conn = boto.connect_route53()
-
-    template_json = json.dumps(route53_roundrobin.template)
-    conn = boto.cloudformation.connect_to_region("us-west-1")
-    stack = conn.create_stack(
-        "test_stack",
-        template_body=template_json,
-    )
-
-    zones = route53_conn.get_all_hosted_zones()['ListHostedZonesResponse'][
-        'HostedZones']
-    list(zones).should.have.length_of(1)
-    zone_id = zones[0]['Id']
-    zone_id = zone_id.split('/')
-    zone_id = zone_id[2]
-
-    rrsets = route53_conn.get_all_rrsets(zone_id)
-    rrsets.hosted_zone_id.should.equal(zone_id)
-    rrsets.should.have.length_of(2)
-    record_set1 = rrsets[0]
-    record_set1.name.should.equal('test_stack.us-west-1.my_zone.')
-    record_set1.identifier.should.equal("test_stack AWS")
-    record_set1.type.should.equal('CNAME')
-    record_set1.ttl.should.equal('900')
-    record_set1.weight.should.equal('3')
-    record_set1.resource_records[0].should.equal("aws.amazon.com")
-
-    record_set2 = rrsets[1]
-    record_set2.name.should.equal('test_stack.us-west-1.my_zone.')
-    record_set2.identifier.should.equal("test_stack Amazon")
-    record_set2.type.should.equal('CNAME')
-    record_set2.ttl.should.equal('900')
-    record_set2.weight.should.equal('1')
-    record_set2.resource_records[0].should.equal("www.amazon.com")
-
-    stack = conn.describe_stacks()[0]
-    output = stack.outputs[0]
-    output.key.should.equal('DomainName')
-    output.value.should.equal(
-        'arn:aws:route53:::hostedzone/{0}'.format(zone_id))
-
-
-@mock_cloudformation_deprecated()
-@mock_ec2_deprecated()
-@mock_route53_deprecated()
-def test_route53_ec2_instance_with_public_ip():
-    route53_conn = boto.connect_route53()
-    ec2_conn = boto.ec2.connect_to_region("us-west-1")
-
-    template_json = json.dumps(route53_ec2_instance_with_public_ip.template)
-    conn = boto.cloudformation.connect_to_region("us-west-1")
-    conn.create_stack(
-        "test_stack",
-        template_body=template_json,
-    )
-
-    instance_id = ec2_conn.get_all_reservations()[0].instances[0].id
-
-    zones = route53_conn.get_all_hosted_zones()['ListHostedZonesResponse'][
-        'HostedZones']
-    list(zones).should.have.length_of(1)
-    zone_id = zones[0]['Id']
-    zone_id = zone_id.split('/')
-    zone_id = zone_id[2]
-
-    rrsets = route53_conn.get_all_rrsets(zone_id)
-    rrsets.should.have.length_of(1)
-
-    record_set1 = rrsets[0]
-    record_set1.name.should.equal('{0}.us-west-1.my_zone.'.format(instance_id))
-    record_set1.identifier.should.equal(None)
-    record_set1.type.should.equal('A')
-    record_set1.ttl.should.equal('900')
-    record_set1.weight.should.equal(None)
-    record_set1.resource_records[0].should.equal("10.0.0.25")
-
-
-@mock_cloudformation_deprecated()
-@mock_route53_deprecated()
-def test_route53_associate_health_check():
-    route53_conn = boto.connect_route53()
-
-    template_json = json.dumps(route53_health_check.template)
-    conn = boto.cloudformation.connect_to_region("us-west-1")
-    conn.create_stack(
-        "test_stack",
-        template_body=template_json,
-    )
-
-    checks = route53_conn.get_list_health_checks()['ListHealthChecksResponse'][
-        'HealthChecks']
-    list(checks).should.have.length_of(1)
-    check = checks[0]
-    health_check_id = check['Id']
-    config = check['HealthCheckConfig']
-    config["FailureThreshold"].should.equal("3")
-    config["IPAddress"].should.equal("10.0.0.4")
-    config["Port"].should.equal("80")
-    config["RequestInterval"].should.equal("10")
-    config["ResourcePath"].should.equal("/")
-    config["Type"].should.equal("HTTP")
-
-    zones = route53_conn.get_all_hosted_zones()['ListHostedZonesResponse'][
-        'HostedZones']
-    list(zones).should.have.length_of(1)
-    zone_id = zones[0]['Id']
-    zone_id = zone_id.split('/')
-    zone_id = zone_id[2]
-
-    rrsets = route53_conn.get_all_rrsets(zone_id)
-    rrsets.should.have.length_of(1)
-
-    record_set = rrsets[0]
-    record_set.health_check.should.equal(health_check_id)
-
-
-@mock_cloudformation_deprecated()
-@mock_route53_deprecated()
-def test_route53_with_update():
-    route53_conn = boto.connect_route53()
-
-    template_json = json.dumps(route53_health_check.template)
-    cf_conn = boto.cloudformation.connect_to_region("us-west-1")
-    cf_conn.create_stack(
-        "test_stack",
-        template_body=template_json,
-    )
-
-    zones = route53_conn.get_all_hosted_zones()['ListHostedZonesResponse'][
-        'HostedZones']
-    list(zones).should.have.length_of(1)
-    zone_id = zones[0]['Id']
-    zone_id = zone_id.split('/')
-    zone_id = zone_id[2]
-
-    rrsets = route53_conn.get_all_rrsets(zone_id)
-    rrsets.should.have.length_of(1)
-
-    record_set = rrsets[0]
-    record_set.resource_records.should.equal(["my.example.com"])
-
-    route53_health_check.template['Resources']['myDNSRecord'][
-        'Properties']['ResourceRecords'] = ["my_other.example.com"]
-    template_json = json.dumps(route53_health_check.template)
-    cf_conn.update_stack(
-        "test_stack",
-        template_body=template_json,
-    )
-
-    zones = route53_conn.get_all_hosted_zones()['ListHostedZonesResponse'][
-        'HostedZones']
-    list(zones).should.have.length_of(1)
-    zone_id = zones[0]['Id']
-    zone_id = zone_id.split('/')
-    zone_id = zone_id[2]
-
-    rrsets = route53_conn.get_all_rrsets(zone_id)
-    rrsets.should.have.length_of(1)
-
-    record_set = rrsets[0]
-    record_set.resource_records.should.equal(["my_other.example.com"])
-
-
-@mock_cloudformation_deprecated()
-@mock_sns_deprecated()
-def test_sns_topic():
-    dummy_template = {
-        "AWSTemplateFormatVersion": "2010-09-09",
-        "Resources": {
-            "MySNSTopic": {
-                "Type": "AWS::SNS::Topic",
-                "Properties": {
-                    "Subscription": [
-                        {"Endpoint": "https://example.com", "Protocol": "https"},
-                    ],
-                    "TopicName": "my_topics",
-                }
-            }
-        },
-        "Outputs": {
-            "topic_name": {
-                "Value": {"Fn::GetAtt": ["MySNSTopic", "TopicName"]}
-            },
-            "topic_arn": {
-                "Value": {"Ref": "MySNSTopic"}
-            },
-        }
-    }
-    template_json = json.dumps(dummy_template)
-    conn = boto.cloudformation.connect_to_region("us-west-1")
-    stack = conn.create_stack(
-        "test_stack",
-        template_body=template_json,
-    )
-
-    sns_conn = boto.sns.connect_to_region("us-west-1")
-    topics = sns_conn.get_all_topics()["ListTopicsResponse"][
-        "ListTopicsResult"]["Topics"]
-    topics.should.have.length_of(1)
-    topic_arn = topics[0]['TopicArn']
-    topic_arn.should.contain("my_topics")
-
-    subscriptions = sns_conn.get_all_subscriptions()["ListSubscriptionsResponse"][
-        "ListSubscriptionsResult"]["Subscriptions"]
-    subscriptions.should.have.length_of(1)
-    subscription = subscriptions[0]
-    subscription["TopicArn"].should.equal(topic_arn)
-    subscription["Protocol"].should.equal("https")
-    subscription["SubscriptionArn"].should.contain(topic_arn)
-    subscription["Endpoint"].should.equal("https://example.com")
-
-    stack = conn.describe_stacks()[0]
-    topic_name_output = [x for x in stack.outputs if x.key == 'topic_name'][0]
-    topic_name_output.value.should.equal("my_topics")
-    topic_arn_output = [x for x in stack.outputs if x.key == 'topic_arn'][0]
-    topic_arn_output.value.should.equal(topic_arn)
-
-
-@mock_cloudformation_deprecated
-@mock_ec2_deprecated
-def test_vpc_gateway_attachment_creation_should_attach_itself_to_vpc():
-    template = {
-        "AWSTemplateFormatVersion": "2010-09-09",
-        "Resources": {
-            "internetgateway": {
-                "Type": "AWS::EC2::InternetGateway"
-            },
-            "testvpc": {
-                "Type": "AWS::EC2::VPC",
-                "Properties": {
-                    "CidrBlock": "10.0.0.0/16",
-                    "EnableDnsHostnames": "true",
-                    "EnableDnsSupport": "true",
-                    "InstanceTenancy": "default"
-                },
-            },
-            "vpcgatewayattachment": {
-                "Type": "AWS::EC2::VPCGatewayAttachment",
-                "Properties": {
-                    "InternetGatewayId": {
-                        "Ref": "internetgateway"
-                    },
-                    "VpcId": {
-                        "Ref": "testvpc"
-                    }
-                },
-            },
-        }
-    }
-
-    template_json = json.dumps(template)
-    cf_conn = boto.cloudformation.connect_to_region("us-west-1")
-    cf_conn.create_stack(
-        "test_stack",
-        template_body=template_json,
-    )
-
-    vpc_conn = boto.vpc.connect_to_region("us-west-1")
-    vpc = vpc_conn.get_all_vpcs(filters={'cidrBlock': '10.0.0.0/16'})[0]
-    igws = vpc_conn.get_all_internet_gateways(
-        filters={'attachment.vpc-id': vpc.id}
-    )
-
-    igws.should.have.length_of(1)
-
-
-@mock_cloudformation_deprecated
-@mock_ec2_deprecated
-def test_vpc_peering_creation():
-    vpc_conn = boto.vpc.connect_to_region("us-west-1")
-    vpc_source = vpc_conn.create_vpc("10.0.0.0/16")
-    peer_vpc = vpc_conn.create_vpc("10.1.0.0/16")
-    template = {
-        "AWSTemplateFormatVersion": "2010-09-09",
-        "Resources": {
-            "vpcpeeringconnection": {
-                "Type": "AWS::EC2::VPCPeeringConnection",
-                "Properties": {
-                    "PeerVpcId": peer_vpc.id,
-                    "VpcId": vpc_source.id,
-                }
-            },
-        }
-    }
-
-    template_json = json.dumps(template)
-    cf_conn = boto.cloudformation.connect_to_region("us-west-1")
-    cf_conn.create_stack(
-        "test_stack",
-        template_body=template_json,
-    )
-
-    peering_connections = vpc_conn.get_all_vpc_peering_connections()
-    peering_connections.should.have.length_of(1)
-
-
-@mock_cloudformation_deprecated
-@mock_ec2_deprecated
-def test_multiple_security_group_ingress_separate_from_security_group_by_id():
-    template = {
-        "AWSTemplateFormatVersion": "2010-09-09",
-        "Resources": {
-            "test-security-group1": {
-                "Type": "AWS::EC2::SecurityGroup",
-                "Properties": {
-                    "GroupDescription": "test security group",
-                    "Tags": [
-                        {
-                            "Key": "sg-name",
-                            "Value": "sg1"
-                        }
-                    ]
-                },
-            },
-            "test-security-group2": {
-                "Type": "AWS::EC2::SecurityGroup",
-                "Properties": {
-                    "GroupDescription": "test security group",
-                    "Tags": [
-                        {
-                            "Key": "sg-name",
-                            "Value": "sg2"
-                        }
-                    ]
-                },
-            },
-            "test-sg-ingress": {
-                "Type": "AWS::EC2::SecurityGroupIngress",
-                "Properties": {
-                    "GroupId": {"Ref": "test-security-group1"},
-                    "IpProtocol": "tcp",
-                    "FromPort": "80",
-                    "ToPort": "8080",
-                    "SourceSecurityGroupId": {"Ref": "test-security-group2"},
-                }
-            }
-        }
-    }
-
-    template_json = json.dumps(template)
-    cf_conn = boto.cloudformation.connect_to_region("us-west-1")
-    cf_conn.create_stack(
-        "test_stack",
-        template_body=template_json,
-    )
-    ec2_conn = boto.ec2.connect_to_region("us-west-1")
-
-    security_group1 = ec2_conn.get_all_security_groups(
-        filters={"tag:sg-name": "sg1"})[0]
-    security_group2 = ec2_conn.get_all_security_groups(
-        filters={"tag:sg-name": "sg2"})[0]
-
-    security_group1.rules.should.have.length_of(1)
-    security_group1.rules[0].grants.should.have.length_of(1)
-    security_group1.rules[0].grants[
-        0].group_id.should.equal(security_group2.id)
-    security_group1.rules[0].ip_protocol.should.equal('tcp')
-    security_group1.rules[0].from_port.should.equal('80')
-    security_group1.rules[0].to_port.should.equal('8080')
-
-
-@mock_cloudformation_deprecated
-@mock_ec2_deprecated
-def test_security_group_ingress_separate_from_security_group_by_id():
-    ec2_conn = boto.ec2.connect_to_region("us-west-1")
-    ec2_conn.create_security_group(
-        "test-security-group1", "test security group")
-
-    template = {
-        "AWSTemplateFormatVersion": "2010-09-09",
-        "Resources": {
-            "test-security-group2": {
-                "Type": "AWS::EC2::SecurityGroup",
-                "Properties": {
-                    "GroupDescription": "test security group",
-                    "Tags": [
-                        {
-                            "Key": "sg-name",
-                            "Value": "sg2"
-                        }
-                    ]
-                },
-            },
-            "test-sg-ingress": {
-                "Type": "AWS::EC2::SecurityGroupIngress",
-                "Properties": {
-                    "GroupName": "test-security-group1",
-                    "IpProtocol": "tcp",
-                    "FromPort": "80",
-                    "ToPort": "8080",
-                    "SourceSecurityGroupId": {"Ref": "test-security-group2"},
-                }
-            }
-        }
-    }
-
-    template_json = json.dumps(template)
-    cf_conn = boto.cloudformation.connect_to_region("us-west-1")
-    cf_conn.create_stack(
-        "test_stack",
-        template_body=template_json,
-    )
-    security_group1 = ec2_conn.get_all_security_groups(
-        groupnames=["test-security-group1"])[0]
-    security_group2 = ec2_conn.get_all_security_groups(
-        filters={"tag:sg-name": "sg2"})[0]
-
-    security_group1.rules.should.have.length_of(1)
-    security_group1.rules[0].grants.should.have.length_of(1)
-    security_group1.rules[0].grants[
-        0].group_id.should.equal(security_group2.id)
-    security_group1.rules[0].ip_protocol.should.equal('tcp')
-    security_group1.rules[0].from_port.should.equal('80')
-    security_group1.rules[0].to_port.should.equal('8080')
-
-
-@mock_cloudformation_deprecated
-@mock_ec2_deprecated
-def test_security_group_ingress_separate_from_security_group_by_id_using_vpc():
-    vpc_conn = boto.vpc.connect_to_region("us-west-1")
-    vpc = vpc_conn.create_vpc("10.0.0.0/16")
-
-    template = {
-        "AWSTemplateFormatVersion": "2010-09-09",
-        "Resources": {
-            "test-security-group1": {
-                "Type": "AWS::EC2::SecurityGroup",
-                "Properties": {
-                    "GroupDescription": "test security group",
-                    "VpcId": vpc.id,
-                    "Tags": [
-                        {
-                            "Key": "sg-name",
-                            "Value": "sg1"
-                        }
-                    ]
-                },
-            },
-            "test-security-group2": {
-                "Type": "AWS::EC2::SecurityGroup",
-                "Properties": {
-                    "GroupDescription": "test security group",
-                    "VpcId": vpc.id,
-                    "Tags": [
-                        {
-                            "Key": "sg-name",
-                            "Value": "sg2"
-                        }
-                    ]
-                },
-            },
-            "test-sg-ingress": {
-                "Type": "AWS::EC2::SecurityGroupIngress",
-                "Properties": {
-                    "GroupId": {"Ref": "test-security-group1"},
-                    "VpcId": vpc.id,
-                    "IpProtocol": "tcp",
-                    "FromPort": "80",
-                    "ToPort": "8080",
-                    "SourceSecurityGroupId": {"Ref": "test-security-group2"},
-                }
-            }
-        }
-    }
-
-    template_json = json.dumps(template)
-    cf_conn = boto.cloudformation.connect_to_region("us-west-1")
-    cf_conn.create_stack(
-        "test_stack",
-        template_body=template_json,
-    )
-    security_group1 = vpc_conn.get_all_security_groups(
-        filters={"tag:sg-name": "sg1"})[0]
-    security_group2 = vpc_conn.get_all_security_groups(
-        filters={"tag:sg-name": "sg2"})[0]
-
-    security_group1.rules.should.have.length_of(1)
-    security_group1.rules[0].grants.should.have.length_of(1)
-    security_group1.rules[0].grants[
-        0].group_id.should.equal(security_group2.id)
-    security_group1.rules[0].ip_protocol.should.equal('tcp')
-    security_group1.rules[0].from_port.should.equal('80')
-    security_group1.rules[0].to_port.should.equal('8080')
-
-
-@mock_cloudformation_deprecated
-@mock_ec2_deprecated
-def test_security_group_with_update():
-    vpc_conn = boto.vpc.connect_to_region("us-west-1")
-    vpc1 = vpc_conn.create_vpc("10.0.0.0/16")
-
-    template = {
-        "AWSTemplateFormatVersion": "2010-09-09",
-        "Resources": {
-            "test-security-group": {
-                "Type": "AWS::EC2::SecurityGroup",
-                "Properties": {
-                    "GroupDescription": "test security group",
-                    "VpcId": vpc1.id,
-                    "Tags": [
-                        {
-                            "Key": "sg-name",
-                            "Value": "sg"
-                        }
-                    ]
-                },
-            },
-        }
-    }
-
-    template_json = json.dumps(template)
-    cf_conn = boto.cloudformation.connect_to_region("us-west-1")
-    cf_conn.create_stack(
-        "test_stack",
-        template_body=template_json,
-    )
-    security_group = vpc_conn.get_all_security_groups(
-        filters={"tag:sg-name": "sg"})[0]
-    security_group.vpc_id.should.equal(vpc1.id)
-
-    vpc2 = vpc_conn.create_vpc("10.1.0.0/16")
-    template['Resources'][
-        'test-security-group']['Properties']['VpcId'] = vpc2.id
-    template_json = json.dumps(template)
-    cf_conn.update_stack(
-        "test_stack",
-        template_body=template_json,
-    )
-    security_group = vpc_conn.get_all_security_groups(
-        filters={"tag:sg-name": "sg"})[0]
-    security_group.vpc_id.should.equal(vpc2.id)
-
-
-@mock_cloudformation_deprecated
-@mock_ec2_deprecated
-def test_subnets_should_be_created_with_availability_zone():
-    vpc_conn = boto.vpc.connect_to_region('us-west-1')
-    vpc = vpc_conn.create_vpc("10.0.0.0/16")
-
-    subnet_template = {
-        "AWSTemplateFormatVersion": "2010-09-09",
-        "Resources": {
-            "testSubnet": {
-                "Type": "AWS::EC2::Subnet",
-                "Properties": {
-                    "VpcId": vpc.id,
-                    "CidrBlock": "10.0.0.0/24",
-                    "AvailabilityZone": "us-west-1b",
-                }
-            }
-        }
-    }
-    cf_conn = boto.cloudformation.connect_to_region("us-west-1")
-    template_json = json.dumps(subnet_template)
-    cf_conn.create_stack(
-        "test_stack",
-        template_body=template_json,
-    )
-    subnet = vpc_conn.get_all_subnets(filters={'cidrBlock': '10.0.0.0/24'})[0]
-    subnet.availability_zone.should.equal('us-west-1b')
-
-
-@mock_cloudformation_deprecated
-@mock_datapipeline_deprecated
-def test_datapipeline():
-    dp_template = {
-        "AWSTemplateFormatVersion": "2010-09-09",
-        "Resources": {
-            "dataPipeline": {
-                "Properties": {
-                    "Activate": "true",
-                    "Name": "testDataPipeline",
-                    "PipelineObjects": [
-                        {
-                            "Fields": [
-                                {
-                                    "Key": "failureAndRerunMode",
-                                    "StringValue": "CASCADE"
-                                },
-                                {
-                                    "Key": "scheduleType",
-                                    "StringValue": "cron"
-                                },
-                                {
-                                    "Key": "schedule",
-                                    "RefValue": "DefaultSchedule"
-                                },
-                                {
-                                    "Key": "pipelineLogUri",
-                                    "StringValue": "s3://bucket/logs"
-                                },
-                                {
-                                    "Key": "type",
-                                    "StringValue": "Default"
-                                },
-                            ],
-                            "Id": "Default",
-                            "Name": "Default"
-                        },
-                        {
-                            "Fields": [
-                                {
-                                    "Key": "startDateTime",
-                                    "StringValue": "1970-01-01T01:00:00"
-                                },
-                                {
-                                    "Key": "period",
-                                    "StringValue": "1 Day"
-                                },
-                                {
-                                    "Key": "type",
-                                    "StringValue": "Schedule"
-                                }
-                            ],
-                            "Id": "DefaultSchedule",
-                            "Name": "RunOnce"
-                        }
-                    ],
-                    "PipelineTags": []
-                },
-                "Type": "AWS::DataPipeline::Pipeline"
-            }
-        }
-    }
-    cf_conn = boto.cloudformation.connect_to_region("us-east-1")
-    template_json = json.dumps(dp_template)
-    stack_id = cf_conn.create_stack(
-        "test_stack",
-        template_body=template_json,
-    )
-
-    dp_conn = boto.datapipeline.connect_to_region('us-east-1')
-    data_pipelines = dp_conn.list_pipelines()
-
-    data_pipelines['pipelineIdList'].should.have.length_of(1)
-    data_pipelines['pipelineIdList'][0][
-        'name'].should.equal('testDataPipeline')
-
-    stack_resources = cf_conn.list_stack_resources(stack_id)
-    stack_resources.should.have.length_of(1)
-    stack_resources[0].physical_resource_id.should.equal(
-        data_pipelines['pipelineIdList'][0]['id'])
-
-
-@mock_cloudformation
-@mock_lambda
-def test_lambda_function():
-    # switch this to python as backend lambda only supports python execution.
-    lambda_code = """
-def lambda_handler(event, context):
-    return (event, context)
-"""
-    template = {
-        "AWSTemplateFormatVersion": "2010-09-09",
-        "Resources": {
-            "lambdaTest": {
-                "Type": "AWS::Lambda::Function",
-                "Properties": {
-                    "Code": {
-                        # CloudFormation expects a string as ZipFile, not a ZIP file base64-encoded
-                        "ZipFile": {"Fn::Join": ["\n", lambda_code.splitlines()]}
-                    },
-                    "Handler": "lambda_function.handler",
-                    "Description": "Test function",
-                    "MemorySize": 128,
-                    "Role": "test-role",
-                    "Runtime": "python2.7",
-                    "Environment": {
-                        "Variables": {
-                            "TEST_ENV_KEY": "test-env-val",
-                        }
-                    },
-                }
-            }
-        }
-    }
-
-    template_json = json.dumps(template)
-    cf_conn = boto3.client('cloudformation', 'us-east-1')
-    cf_conn.create_stack(
-        StackName="test_stack",
-        TemplateBody=template_json,
-    )
-
-    conn = boto3.client('lambda', 'us-east-1')
-    result = conn.list_functions()
-    result['Functions'].should.have.length_of(1)
-    result['Functions'][0]['Description'].should.equal('Test function')
-    result['Functions'][0]['Handler'].should.equal('lambda_function.handler')
-    result['Functions'][0]['MemorySize'].should.equal(128)
-    result['Functions'][0]['Role'].should.equal('test-role')
-    result['Functions'][0]['Runtime'].should.equal('python2.7')
-    result['Functions'][0]['Environment'].should.equal({
-        "Variables": {"TEST_ENV_KEY": "test-env-val"}
-    })
-
-
-@mock_cloudformation
-@mock_ec2
-def test_nat_gateway():
-    ec2_conn = boto3.client('ec2', 'us-east-1')
-    vpc_id = ec2_conn.create_vpc(CidrBlock="10.0.0.0/16")['Vpc']['VpcId']
-    subnet_id = ec2_conn.create_subnet(
-        CidrBlock='10.0.1.0/24', VpcId=vpc_id)['Subnet']['SubnetId']
-    route_table_id = ec2_conn.create_route_table(
-        VpcId=vpc_id)['RouteTable']['RouteTableId']
-
-    template = {
-        "AWSTemplateFormatVersion": "2010-09-09",
-        "Resources": {
-            "NAT": {
-                "DependsOn": "vpcgatewayattachment",
-                "Type": "AWS::EC2::NatGateway",
-                "Properties": {
-                    "AllocationId": {"Fn::GetAtt": ["EIP", "AllocationId"]},
-                    "SubnetId": subnet_id
-                }
-            },
-            "EIP": {
-                "Type": "AWS::EC2::EIP",
-                "Properties": {
-                    "Domain": "vpc"
-                }
-            },
-            "Route": {
-                "Type": "AWS::EC2::Route",
-                "Properties": {
-                    "RouteTableId": route_table_id,
-                    "DestinationCidrBlock": "0.0.0.0/0",
-                    "NatGatewayId": {"Ref": "NAT"}
-                }
-            },
-            "internetgateway": {
-                "Type": "AWS::EC2::InternetGateway"
-            },
-            "vpcgatewayattachment": {
-                "Type": "AWS::EC2::VPCGatewayAttachment",
-                "Properties": {
-                    "InternetGatewayId": {
-                        "Ref": "internetgateway"
-                    },
-                    "VpcId": vpc_id,
-                },
-            }
-        }
-    }
-
-    cf_conn = boto3.client('cloudformation', 'us-east-1')
-    cf_conn.create_stack(
-        StackName="test_stack",
-        TemplateBody=json.dumps(template),
-    )
-
-    result = ec2_conn.describe_nat_gateways()
-
-    result['NatGateways'].should.have.length_of(1)
-    result['NatGateways'][0]['VpcId'].should.equal(vpc_id)
-    result['NatGateways'][0]['SubnetId'].should.equal(subnet_id)
-    result['NatGateways'][0]['State'].should.equal('available')
-
-
-@mock_cloudformation()
-@mock_kms()
-def test_stack_kms():
-    kms_key_template = {
-        'Resources': {
-            'kmskey': {
-                'Properties': {
-                    'Description': 'A kms key',
-                    'EnableKeyRotation': True,
-                    'Enabled': True,
-                    'KeyPolicy': 'a policy',
-                },
-                'Type': 'AWS::KMS::Key'
-            }
-        }
-    }
-    kms_key_template_json = json.dumps(kms_key_template)
-
-    cf_conn = boto3.client('cloudformation', 'us-east-1')
-    cf_conn.create_stack(
-        StackName='test_stack',
-        TemplateBody=kms_key_template_json,
-    )
-
-    kms_conn = boto3.client('kms', 'us-east-1')
-    keys = kms_conn.list_keys()['Keys']
-    len(keys).should.equal(1)
-    result = kms_conn.describe_key(KeyId=keys[0]['KeyId'])
-
-    result['KeyMetadata']['Enabled'].should.equal(True)
-    result['KeyMetadata']['KeyUsage'].should.equal('ENCRYPT_DECRYPT')
-
-
-@mock_cloudformation()
-@mock_ec2()
-def test_stack_spot_fleet():
-    conn = boto3.client('ec2', 'us-east-1')
-
-    vpc = conn.create_vpc(CidrBlock="10.0.0.0/8")['Vpc']
-    subnet = conn.create_subnet(
-        VpcId=vpc['VpcId'], CidrBlock='10.0.0.0/16', AvailabilityZone='us-east-1a')['Subnet']
-    subnet_id = subnet['SubnetId']
-
-    spot_fleet_template = {
-        'Resources': {
-            "SpotFleet": {
-                "Type": "AWS::EC2::SpotFleet",
-                "Properties": {
-                    "SpotFleetRequestConfigData": {
-                        "IamFleetRole": "arn:aws:iam::123456789012:role/fleet",
-                        "SpotPrice": "0.12",
-                        "TargetCapacity": 6,
-                        "AllocationStrategy": "diversified",
-                        "LaunchSpecifications": [
-                            {
-                                "EbsOptimized": "false",
-                                "InstanceType": 't2.small',
-                                "ImageId": "ami-1234",
-                                "SubnetId": subnet_id,
-                                "WeightedCapacity": "2",
-                                "SpotPrice": "0.13",
-                            },
-                            {
-                                "EbsOptimized": "true",
-                                "InstanceType": 't2.large',
-                                "ImageId": "ami-1234",
-                                "Monitoring": {"Enabled": "true"},
-                                "SecurityGroups": [{"GroupId": "sg-123"}],
-                                "SubnetId": subnet_id,
-                                "IamInstanceProfile": {"Arn": "arn:aws:iam::123456789012:role/fleet"},
-                                "WeightedCapacity": "4",
-                                "SpotPrice": "10.00",
-                            }
-                        ]
-                    }
-                }
-            }
-        }
-    }
-    spot_fleet_template_json = json.dumps(spot_fleet_template)
-
-    cf_conn = boto3.client('cloudformation', 'us-east-1')
-    stack_id = cf_conn.create_stack(
-        StackName='test_stack',
-        TemplateBody=spot_fleet_template_json,
-    )['StackId']
-
-    stack_resources = cf_conn.list_stack_resources(StackName=stack_id)
-    stack_resources['StackResourceSummaries'].should.have.length_of(1)
-    spot_fleet_id = stack_resources[
-        'StackResourceSummaries'][0]['PhysicalResourceId']
-
-    spot_fleet_requests = conn.describe_spot_fleet_requests(
-        SpotFleetRequestIds=[spot_fleet_id])['SpotFleetRequestConfigs']
-    len(spot_fleet_requests).should.equal(1)
-    spot_fleet_request = spot_fleet_requests[0]
-    spot_fleet_request['SpotFleetRequestState'].should.equal("active")
-    spot_fleet_config = spot_fleet_request['SpotFleetRequestConfig']
-
-    spot_fleet_config['SpotPrice'].should.equal('0.12')
-    spot_fleet_config['TargetCapacity'].should.equal(6)
-    spot_fleet_config['IamFleetRole'].should.equal(
-        'arn:aws:iam::123456789012:role/fleet')
-    spot_fleet_config['AllocationStrategy'].should.equal('diversified')
-    spot_fleet_config['FulfilledCapacity'].should.equal(6.0)
-
-    len(spot_fleet_config['LaunchSpecifications']).should.equal(2)
-    launch_spec = spot_fleet_config['LaunchSpecifications'][0]
-
-    launch_spec['EbsOptimized'].should.equal(False)
-    launch_spec['ImageId'].should.equal("ami-1234")
-    launch_spec['InstanceType'].should.equal("t2.small")
-    launch_spec['SubnetId'].should.equal(subnet_id)
-    launch_spec['SpotPrice'].should.equal("0.13")
-    launch_spec['WeightedCapacity'].should.equal(2.0)
-
-
-@mock_cloudformation()
-@mock_ec2()
-def test_stack_spot_fleet_should_figure_out_default_price():
-    conn = boto3.client('ec2', 'us-east-1')
-
-    vpc = conn.create_vpc(CidrBlock="10.0.0.0/8")['Vpc']
-    subnet = conn.create_subnet(
-        VpcId=vpc['VpcId'], CidrBlock='10.0.0.0/16', AvailabilityZone='us-east-1a')['Subnet']
-    subnet_id = subnet['SubnetId']
-
-    spot_fleet_template = {
-        'Resources': {
-            "SpotFleet1": {
-                "Type": "AWS::EC2::SpotFleet",
-                "Properties": {
-                    "SpotFleetRequestConfigData": {
-                        "IamFleetRole": "arn:aws:iam::123456789012:role/fleet",
-                        "TargetCapacity": 6,
-                        "AllocationStrategy": "diversified",
-                        "LaunchSpecifications": [
-                            {
-                                "EbsOptimized": "false",
-                                "InstanceType": 't2.small',
-                                "ImageId": "ami-1234",
-                                "SubnetId": subnet_id,
-                                "WeightedCapacity": "2",
-                            },
-                            {
-                                "EbsOptimized": "true",
-                                "InstanceType": 't2.large',
-                                "ImageId": "ami-1234",
-                                "Monitoring": {"Enabled": "true"},
-                                "SecurityGroups": [{"GroupId": "sg-123"}],
-                                "SubnetId": subnet_id,
-                                "IamInstanceProfile": {"Arn": "arn:aws:iam::123456789012:role/fleet"},
-                                "WeightedCapacity": "4",
-                            }
-                        ]
-                    }
-                }
-            }
-        }
-    }
-    spot_fleet_template_json = json.dumps(spot_fleet_template)
-
-    cf_conn = boto3.client('cloudformation', 'us-east-1')
-    stack_id = cf_conn.create_stack(
-        StackName='test_stack',
-        TemplateBody=spot_fleet_template_json,
-    )['StackId']
-
-    stack_resources = cf_conn.list_stack_resources(StackName=stack_id)
-    stack_resources['StackResourceSummaries'].should.have.length_of(1)
-    spot_fleet_id = stack_resources[
-        'StackResourceSummaries'][0]['PhysicalResourceId']
-
-    spot_fleet_requests = conn.describe_spot_fleet_requests(
-        SpotFleetRequestIds=[spot_fleet_id])['SpotFleetRequestConfigs']
-    len(spot_fleet_requests).should.equal(1)
-    spot_fleet_request = spot_fleet_requests[0]
-    spot_fleet_request['SpotFleetRequestState'].should.equal("active")
-    spot_fleet_config = spot_fleet_request['SpotFleetRequestConfig']
-
-    assert 'SpotPrice' not in spot_fleet_config
-    len(spot_fleet_config['LaunchSpecifications']).should.equal(2)
-    launch_spec1 = spot_fleet_config['LaunchSpecifications'][0]
-    launch_spec2 = spot_fleet_config['LaunchSpecifications'][1]
-
-    assert 'SpotPrice' not in launch_spec1
-    assert 'SpotPrice' not in launch_spec2
-
-
-@mock_ec2
-@mock_elbv2
-@mock_cloudformation
-def test_stack_elbv2_resources_integration():
-    alb_template = {
-        "AWSTemplateFormatVersion": "2010-09-09",
-        "Outputs": {
-            "albdns": {
-                "Description": "Load balanacer DNS",
-                "Value": {"Fn::GetAtt": ["alb", "DNSName"]},
-            },
-            "albname": {
-                "Description": "Load balancer name",
-                "Value": {"Fn::GetAtt": ["alb", "LoadBalancerName"]},
-            },
-            "canonicalhostedzoneid": {
-                "Description": "Load balancer canonical hosted zone ID",
-                "Value": {"Fn::GetAtt": ["alb", "CanonicalHostedZoneID"]},
-            },
-        },
-        "Resources": {
-            "alb": {
-                  "Type": "AWS::ElasticLoadBalancingV2::LoadBalancer",
-                  "Properties": {
-                        "Name": "myelbv2",
-                        "Scheme": "internet-facing",
-                        "Subnets": [{
-                            "Ref": "mysubnet",
-                        }],
-                        "SecurityGroups": [{
-                            "Ref": "mysg",
-                        }],
-                        "Type": "application",
-                        "IpAddressType": "ipv4",
-                  }
-            },
-            "mytargetgroup1": {
-                "Type": "AWS::ElasticLoadBalancingV2::TargetGroup",
-                "Properties": {
-                    "HealthCheckIntervalSeconds": 30,
-                    "HealthCheckPath": "/status",
-                    "HealthCheckPort": 80,
-                    "HealthCheckProtocol": "HTTP",
-                    "HealthCheckTimeoutSeconds": 5,
-                    "HealthyThresholdCount": 30,
-                    "UnhealthyThresholdCount": 5,
-                    "Matcher": {
-                        "HttpCode": "200,201"
-                    },
-                    "Name": "mytargetgroup1",
-                    "Port": 80,
-                    "Protocol": "HTTP",
-                    "TargetType": "instance",
-                    "Targets": [{
-                      "Id": {
-                          "Ref": "ec2instance",
-                          "Port": 80,
-                      },
-                    }],
-                    "VpcId": {
-                        "Ref": "myvpc",
-                    }
-                }
-            },
-            "mytargetgroup2": {
-                "Type": "AWS::ElasticLoadBalancingV2::TargetGroup",
-                "Properties": {
-                    "HealthCheckIntervalSeconds": 30,
-                    "HealthCheckPath": "/status",
-                    "HealthCheckPort": 8080,
-                    "HealthCheckProtocol": "HTTP",
-                    "HealthCheckTimeoutSeconds": 5,
-                    "HealthyThresholdCount": 30,
-                    "UnhealthyThresholdCount": 5,
-                    "Name": "mytargetgroup2",
-                    "Port": 8080,
-                    "Protocol": "HTTP",
-                    "TargetType": "instance",
-                    "Targets": [{
-                        "Id": {
-                            "Ref": "ec2instance",
-                            "Port": 8080,
-                        },
-                    }],
-                    "VpcId": {
-                        "Ref": "myvpc",
-                    }
-                }
-            },
-            "listener": {
-                "Type": "AWS::ElasticLoadBalancingV2::Listener",
-                "Properties": {
-                    "DefaultActions": [{
-                        "Type": "forward",
-                        "TargetGroupArn": {"Ref": "mytargetgroup1"}
-                    }],
-                    "LoadBalancerArn": {"Ref": "alb"},
-                    "Port": "80",
-                    "Protocol": "HTTP"
-                }
-            },
-            "myvpc": {
-                "Type": "AWS::EC2::VPC",
-                "Properties": {
-                    "CidrBlock": "10.0.0.0/16",
-                }
-            },
-            "mysubnet": {
-                "Type": "AWS::EC2::Subnet",
-                "Properties": {
-                    "CidrBlock": "10.0.0.0/27",
-                    "VpcId": {"Ref": "myvpc"},
-                }
-            },
-            "mysg": {
-                "Type": "AWS::EC2::SecurityGroup",
-                "Properties": {
-                    "GroupName": "mysg",
-                    "GroupDescription": "test security group",
-                    "VpcId": {"Ref": "myvpc"}
-                }
-            },
-            "ec2instance": {
-                "Type": "AWS::EC2::Instance",
-                "Properties": {
-                    "ImageId": "ami-1234abcd",
-                    "UserData": "some user data",
-                }
-            },
-        },
-    }
-    alb_template_json = json.dumps(alb_template)
-
-    cfn_conn = boto3.client("cloudformation", "us-west-1")
-    cfn_conn.create_stack(
-        StackName="elb_stack",
-        TemplateBody=alb_template_json,
-    )
-
-    elbv2_conn = boto3.client("elbv2", "us-west-1")
-
-    load_balancers = elbv2_conn.describe_load_balancers()['LoadBalancers']
-    len(load_balancers).should.equal(1)
-    load_balancers[0]['LoadBalancerName'].should.equal('myelbv2')
-    load_balancers[0]['Scheme'].should.equal('internet-facing')
-    load_balancers[0]['Type'].should.equal('application')
-    load_balancers[0]['IpAddressType'].should.equal('ipv4')
-
-    target_groups = sorted(
-        elbv2_conn.describe_target_groups()['TargetGroups'],
-        key=lambda tg: tg['TargetGroupName'])  # sort to do comparison with indexes
-    len(target_groups).should.equal(2)
-    target_groups[0]['HealthCheckIntervalSeconds'].should.equal(30)
-    target_groups[0]['HealthCheckPath'].should.equal('/status')
-    target_groups[0]['HealthCheckPort'].should.equal('80')
-    target_groups[0]['HealthCheckProtocol'].should.equal('HTTP')
-    target_groups[0]['HealthCheckTimeoutSeconds'].should.equal(5)
-    target_groups[0]['HealthyThresholdCount'].should.equal(30)
-    target_groups[0]['UnhealthyThresholdCount'].should.equal(5)
-    target_groups[0]['Matcher'].should.equal({'HttpCode': '200,201'})
-    target_groups[0]['TargetGroupName'].should.equal('mytargetgroup1')
-    target_groups[0]['Port'].should.equal(80)
-    target_groups[0]['Protocol'].should.equal('HTTP')
-    target_groups[0]['TargetType'].should.equal('instance')
-
-    target_groups[1]['HealthCheckIntervalSeconds'].should.equal(30)
-    target_groups[1]['HealthCheckPath'].should.equal('/status')
-    target_groups[1]['HealthCheckPort'].should.equal('8080')
-    target_groups[1]['HealthCheckProtocol'].should.equal('HTTP')
-    target_groups[1]['HealthCheckTimeoutSeconds'].should.equal(5)
-    target_groups[1]['HealthyThresholdCount'].should.equal(30)
-    target_groups[1]['UnhealthyThresholdCount'].should.equal(5)
-    target_groups[1]['Matcher'].should.equal({'HttpCode': '200'})
-    target_groups[1]['TargetGroupName'].should.equal('mytargetgroup2')
-    target_groups[1]['Port'].should.equal(8080)
-    target_groups[1]['Protocol'].should.equal('HTTP')
-    target_groups[1]['TargetType'].should.equal('instance')
-
-    listeners = elbv2_conn.describe_listeners(LoadBalancerArn=load_balancers[0]['LoadBalancerArn'])['Listeners']
-    len(listeners).should.equal(1)
-    listeners[0]['LoadBalancerArn'].should.equal(load_balancers[0]['LoadBalancerArn'])
-    listeners[0]['Port'].should.equal(80)
-    listeners[0]['Protocol'].should.equal('HTTP')
-    listeners[0]['DefaultActions'].should.equal([{
-        "Type": "forward",
-        "TargetGroupArn": target_groups[0]['TargetGroupArn']
-    }])
-
-    # test outputs
-    stacks = cfn_conn.describe_stacks(StackName='elb_stack')['Stacks']
-    len(stacks).should.equal(1)
-
-    dns = list(filter(lambda item: item['OutputKey'] == 'albdns', stacks[0]['Outputs']))[0]
-    name = list(filter(lambda item: item['OutputKey'] == 'albname', stacks[0]['Outputs']))[0]
-
-    dns['OutputValue'].should.equal(load_balancers[0]['DNSName'])
-    name['OutputValue'].should.equal(load_balancers[0]['LoadBalancerName'])
->>>>>>> 4a286c4b
+    name['OutputValue'].should.equal(load_balancers[0]['LoadBalancerName'])