--- conflicted
+++ resolved
@@ -1,115 +1,3 @@
-<<<<<<< HEAD
-from freezegun import freeze_time
-import sure  # noqa
-
-from moto import mock_swf_deprecated
-
-from ..utils import setup_workflow, SCHEDULE_ACTIVITY_TASK_DECISION
-
-
-# Activity Task Heartbeat timeout
-# Default value in workflow helpers: 5 mins
-@mock_swf_deprecated
-def test_activity_task_heartbeat_timeout():
-    with freeze_time("2015-01-01 12:00:00"):
-        conn = setup_workflow()
-        decision_token = conn.poll_for_decision_task(
-            "test-domain", "queue")["taskToken"]
-        conn.respond_decision_task_completed(decision_token, decisions=[
-            SCHEDULE_ACTIVITY_TASK_DECISION
-        ])
-        conn.poll_for_activity_task(
-            "test-domain", "activity-task-list", identity="surprise")
-
-    with freeze_time("2015-01-01 12:04:30"):
-        resp = conn.get_workflow_execution_history(
-            "test-domain", conn.run_id, "uid-abcd1234")
-        resp["events"][-1]["eventType"].should.equal("ActivityTaskStarted")
-
-    with freeze_time("2015-01-01 12:05:30"):
-        # => Activity Task Heartbeat timeout reached!!
-        resp = conn.get_workflow_execution_history(
-            "test-domain", conn.run_id, "uid-abcd1234")
-
-        resp["events"][-2]["eventType"].should.equal("ActivityTaskTimedOut")
-        attrs = resp["events"][-2]["activityTaskTimedOutEventAttributes"]
-        attrs["timeoutType"].should.equal("HEARTBEAT")
-        # checks that event has been emitted at 12:05:00, not 12:05:30
-        resp["events"][-2]["eventTimestamp"].should.equal(1420113900.0)
-
-        resp["events"][-1]["eventType"].should.equal("DecisionTaskScheduled")
-
-
-# Decision Task Start to Close timeout
-# Default value in workflow helpers: 5 mins
-@mock_swf_deprecated
-def test_decision_task_start_to_close_timeout():
-    pass
-    with freeze_time("2015-01-01 12:00:00"):
-        conn = setup_workflow()
-        conn.poll_for_decision_task("test-domain", "queue")["taskToken"]
-
-    with freeze_time("2015-01-01 12:04:30"):
-        resp = conn.get_workflow_execution_history(
-            "test-domain", conn.run_id, "uid-abcd1234")
-
-        event_types = [evt["eventType"] for evt in resp["events"]]
-        event_types.should.equal(
-            ["WorkflowExecutionStarted", "DecisionTaskScheduled", "DecisionTaskStarted"]
-        )
-
-    with freeze_time("2015-01-01 12:05:30"):
-        # => Decision Task Start to Close timeout reached!!
-        resp = conn.get_workflow_execution_history(
-            "test-domain", conn.run_id, "uid-abcd1234")
-
-        event_types = [evt["eventType"] for evt in resp["events"]]
-        event_types.should.equal(
-            ["WorkflowExecutionStarted", "DecisionTaskScheduled", "DecisionTaskStarted",
-             "DecisionTaskTimedOut", "DecisionTaskScheduled"]
-        )
-        attrs = resp["events"][-2]["decisionTaskTimedOutEventAttributes"]
-        attrs.should.equal({
-            "scheduledEventId": 2, "startedEventId": 3, "timeoutType": "START_TO_CLOSE"
-        })
-        # checks that event has been emitted at 12:05:00, not 12:05:30
-        resp["events"][-2]["eventTimestamp"].should.equal(1420113900.0)
-
-
-# Workflow Execution Start to Close timeout
-# Default value in workflow helpers: 2 hours
-@mock_swf_deprecated
-def test_workflow_execution_start_to_close_timeout():
-    pass
-    with freeze_time("2015-01-01 12:00:00"):
-        conn = setup_workflow()
-
-    with freeze_time("2015-01-01 13:59:30"):
-        resp = conn.get_workflow_execution_history(
-            "test-domain", conn.run_id, "uid-abcd1234")
-
-        event_types = [evt["eventType"] for evt in resp["events"]]
-        event_types.should.equal(
-            ["WorkflowExecutionStarted", "DecisionTaskScheduled"]
-        )
-
-    with freeze_time("2015-01-01 14:00:30"):
-        # => Workflow Execution Start to Close timeout reached!!
-        resp = conn.get_workflow_execution_history(
-            "test-domain", conn.run_id, "uid-abcd1234")
-
-        event_types = [evt["eventType"] for evt in resp["events"]]
-        event_types.should.equal(
-            ["WorkflowExecutionStarted", "DecisionTaskScheduled",
-                "WorkflowExecutionTimedOut"]
-        )
-        attrs = resp["events"][-1]["workflowExecutionTimedOutEventAttributes"]
-        attrs.should.equal({
-            "childPolicy": "ABANDON", "timeoutType": "START_TO_CLOSE"
-        })
-        # checks that event has been emitted at 14:00:00, not 14:00:30
-        resp["events"][-1]["eventTimestamp"].should.equal(1420120800.0)
-=======
 from freezegun import freeze_time
 import sure  # noqa
 
@@ -235,5 +123,4 @@
         attrs = resp["events"][-1]["workflowExecutionTimedOutEventAttributes"]
         attrs.should.equal({"childPolicy": "ABANDON", "timeoutType": "START_TO_CLOSE"})
         # checks that event has been emitted at 14:00:00, not 14:00:30
-        resp["events"][-1]["eventTimestamp"].should.equal(1420120800.0)
->>>>>>> b8a1f852
+        resp["events"][-1]["eventTimestamp"].should.equal(1420120800.0)