--- conflicted
+++ resolved
@@ -1,13 +1,10 @@
-<<<<<<< HEAD
 import random
-
 import boto3
 import json
 
 from moto.events import mock_events
 from botocore.exceptions import ClientError
 from nose.tools import assert_raises
-
 
 RULES = [
     {'Name': 'test1', 'ScheduleExpression': 'rate(5 minutes)'},
@@ -110,6 +107,13 @@
     rule = client.describe_rule(Name=rule_name)
     assert(rule['State'] == 'ENABLED')
 
+    # Test invalid name
+    try:
+        client.enable_rule(Name='junk')
+
+    except ClientError as ce:
+        assert ce.response['Error']['Code'] == 'ResourceNotFoundException'
+
 
 @mock_events
 def test_list_rule_names_by_target():
@@ -209,222 +213,4 @@
     # Boto3 would error if it didn't return 200 OK
 
     with assert_raises(ClientError):
-        client.put_events(Entries=[event]*20)
-=======
-import random
-import boto3
-import json
-
-from moto.events import mock_events
-from botocore.exceptions import ClientError
-from nose.tools import assert_raises
-
-RULES = [
-    {'Name': 'test1', 'ScheduleExpression': 'rate(5 minutes)'},
-    {'Name': 'test2', 'ScheduleExpression': 'rate(1 minute)'},
-    {'Name': 'test3', 'EventPattern': '{"source": ["test-source"]}'}
-]
-
-TARGETS = {
-    'test-target-1': {
-        'Id': 'test-target-1',
-        'Arn': 'arn:aws:lambda:us-west-2:111111111111:function:test-function-1',
-        'Rules': ['test1', 'test2']
-    },
-    'test-target-2': {
-        'Id': 'test-target-2',
-        'Arn': 'arn:aws:lambda:us-west-2:111111111111:function:test-function-2',
-        'Rules': ['test1', 'test3']
-    },
-    'test-target-3': {
-        'Id': 'test-target-3',
-        'Arn': 'arn:aws:lambda:us-west-2:111111111111:function:test-function-3',
-        'Rules': ['test1', 'test2']
-    },
-    'test-target-4': {
-        'Id': 'test-target-4',
-        'Arn': 'arn:aws:lambda:us-west-2:111111111111:function:test-function-4',
-        'Rules': ['test1', 'test3']
-    },
-    'test-target-5': {
-        'Id': 'test-target-5',
-        'Arn': 'arn:aws:lambda:us-west-2:111111111111:function:test-function-5',
-        'Rules': ['test1', 'test2']
-    },
-    'test-target-6': {
-        'Id': 'test-target-6',
-        'Arn': 'arn:aws:lambda:us-west-2:111111111111:function:test-function-6',
-        'Rules': ['test1', 'test3']
-    }
-}
-
-
-def get_random_rule():
-    return RULES[random.randint(0, len(RULES) - 1)]
-
-
-def generate_environment():
-    client = boto3.client('events', 'us-west-2')
-
-    for rule in RULES:
-        client.put_rule(
-            Name=rule['Name'],
-            ScheduleExpression=rule.get('ScheduleExpression', ''),
-            EventPattern=rule.get('EventPattern', '')
-        )
-
-        targets = []
-        for target in TARGETS:
-            if rule['Name'] in TARGETS[target].get('Rules'):
-                targets.append({'Id': target, 'Arn': TARGETS[target]['Arn']})
-
-        client.put_targets(Rule=rule['Name'], Targets=targets)
-
-    return client
-
-
-@mock_events
-def test_list_rules():
-    client = generate_environment()
-    response = client.list_rules()
-
-    assert(response is not None)
-    assert(len(response['Rules']) > 0)
-
-
-@mock_events
-def test_describe_rule():
-    rule_name = get_random_rule()['Name']
-    client = generate_environment()
-    response = client.describe_rule(Name=rule_name)
-
-    assert(response is not None)
-    assert(response.get('Name') == rule_name)
-    assert(response.get('Arn') is not None)
-
-
-@mock_events
-def test_enable_disable_rule():
-    rule_name = get_random_rule()['Name']
-    client = generate_environment()
-
-    # Rules should start out enabled in these tests.
-    rule = client.describe_rule(Name=rule_name)
-    assert(rule['State'] == 'ENABLED')
-
-    client.disable_rule(Name=rule_name)
-    rule = client.describe_rule(Name=rule_name)
-    assert(rule['State'] == 'DISABLED')
-
-    client.enable_rule(Name=rule_name)
-    rule = client.describe_rule(Name=rule_name)
-    assert(rule['State'] == 'ENABLED')
-
-    # Test invalid name
-    try:
-        client.enable_rule(Name='junk')
-
-    except ClientError as ce:
-        assert ce.response['Error']['Code'] == 'ResourceNotFoundException'
-
-
-@mock_events
-def test_list_rule_names_by_target():
-    test_1_target = TARGETS['test-target-1']
-    test_2_target = TARGETS['test-target-2']
-    client = generate_environment()
-
-    rules = client.list_rule_names_by_target(TargetArn=test_1_target['Arn'])
-    assert(len(rules['RuleNames']) == len(test_1_target['Rules']))
-    for rule in rules['RuleNames']:
-        assert(rule in test_1_target['Rules'])
-
-    rules = client.list_rule_names_by_target(TargetArn=test_2_target['Arn'])
-    assert(len(rules['RuleNames']) == len(test_2_target['Rules']))
-    for rule in rules['RuleNames']:
-        assert(rule in test_2_target['Rules'])
-
-
-@mock_events
-def test_list_rules():
-    client = generate_environment()
-
-    rules = client.list_rules()
-    assert(len(rules['Rules']) == len(RULES))
-
-
-@mock_events
-def test_delete_rule():
-    client = generate_environment()
-
-    client.delete_rule(Name=RULES[0]['Name'])
-    rules = client.list_rules()
-    assert(len(rules['Rules']) == len(RULES) - 1)
-
-
-@mock_events
-def test_list_targets_by_rule():
-    rule_name = get_random_rule()['Name']
-    client = generate_environment()
-    targets = client.list_targets_by_rule(Rule=rule_name)
-
-    expected_targets = []
-    for target in TARGETS:
-        if rule_name in TARGETS[target].get('Rules'):
-            expected_targets.append(target)
-
-    assert(len(targets['Targets']) == len(expected_targets))
-
-
-@mock_events
-def test_remove_targets():
-    rule_name = get_random_rule()['Name']
-    client = generate_environment()
-
-    targets = client.list_targets_by_rule(Rule=rule_name)['Targets']
-    targets_before = len(targets)
-    assert(targets_before > 0)
-
-    client.remove_targets(Rule=rule_name, Ids=[targets[0]['Id']])
-
-    targets = client.list_targets_by_rule(Rule=rule_name)['Targets']
-    targets_after = len(targets)
-    assert(targets_before - 1 == targets_after)
-
-
-@mock_events
-def test_permissions():
-    client = boto3.client('events', 'eu-central-1')
-
-    client.put_permission(Action='events:PutEvents', Principal='111111111111', StatementId='Account1')
-    client.put_permission(Action='events:PutEvents', Principal='222222222222', StatementId='Account2')
-
-    resp = client.describe_event_bus()
-    resp_policy = json.loads(resp['Policy'])
-    assert len(resp_policy['Statement']) == 2
-
-    client.remove_permission(StatementId='Account2')
-
-    resp = client.describe_event_bus()
-    resp_policy = json.loads(resp['Policy'])
-    assert len(resp_policy['Statement']) == 1
-    assert resp_policy['Statement'][0]['Sid'] == 'Account1'
-
-
-@mock_events
-def test_put_events():
-    client = boto3.client('events', 'eu-central-1')
-
-    event = {
-        "Source": "com.mycompany.myapp",
-        "Detail": '{"key1": "value3", "key2": "value4"}',
-        "Resources": ["resource1", "resource2"],
-        "DetailType": "myDetailType"
-    }
-
-    client.put_events(Entries=[event])
-    # Boto3 would error if it didn't return 200 OK
-
-    with assert_raises(ClientError):
-        client.put_events(Entries=[event]*20)
->>>>>>> 4a286c4b
+        client.put_events(Entries=[event]*20)